--- conflicted
+++ resolved
@@ -1,8 +1,5 @@
-<<<<<<< HEAD
 #!/usr/bin/python
 
-=======
->>>>>>> 69735d0b
 import pyglet
 
 window = pyglet.window.Window()
