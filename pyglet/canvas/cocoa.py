# ----------------------------------------------------------------------------
# pyglet
# Copyright (c) 2006-2008 Alex Holkner
# Copyright (c) 2008-2020 pyglet contributors
# All rights reserved.
#
# Redistribution and use in source and binary forms, with or without
# modification, are permitted provided that the following conditions
# are met:
#
#  * Redistributions of source code must retain the above copyright
#    notice, this list of conditions and the following disclaimer.
#  * Redistributions in binary form must reproduce the above copyright
#    notice, this list of conditions and the following disclaimer in
#    the documentation and/or other materials provided with the
#    distribution.
#  * Neither the name of pyglet nor the names of its
#    contributors may be used to endorse or promote products
#    derived from this software without specific prior written
#    permission.
#
# THIS SOFTWARE IS PROVIDED BY THE COPYRIGHT HOLDERS AND CONTRIBUTORS
# "AS IS" AND ANY EXPRESS OR IMPLIED WARRANTIES, INCLUDING, BUT NOT
# LIMITED TO, THE IMPLIED WARRANTIES OF MERCHANTABILITY AND FITNESS
# FOR A PARTICULAR PURPOSE ARE DISCLAIMED. IN NO EVENT SHALL THE
# COPYRIGHT OWNER OR CONTRIBUTORS BE LIABLE FOR ANY DIRECT, INDIRECT,
# INCIDENTAL, SPECIAL, EXEMPLARY, OR CONSEQUENTIAL DAMAGES (INCLUDING,
# BUT NOT LIMITED TO, PROCUREMENT OF SUBSTITUTE GOODS OR SERVICES;
# LOSS OF USE, DATA, OR PROFITS; OR BUSINESS INTERRUPTION) HOWEVER
# CAUSED AND ON ANY THEORY OF LIABILITY, WHETHER IN CONTRACT, STRICT
# LIABILITY, OR TORT (INCLUDING NEGLIGENCE OR OTHERWISE) ARISING IN
# ANY WAY OUT OF THE USE OF THIS SOFTWARE, EVEN IF ADVISED OF THE
# POSSIBILITY OF SUCH DAMAGE.
# ----------------------------------------------------------------------------
<<<<<<< HEAD
=======
# Note: The display mode API used here is Mac OS 10.6 only.

>>>>>>> ecad2e89
from ctypes import *

from .base import Display, Screen, ScreenMode, Canvas

from pyglet.libs.darwin.cocoapy import CGDirectDisplayID, quartz, cf
from pyglet.libs.darwin.cocoapy import cfstring_to_string, cfarray_to_list


class CocoaDisplay(Display):

    def get_screens(self):
        maxDisplays = 256
        activeDisplays = (CGDirectDisplayID * maxDisplays)()
        count = c_uint32()
        quartz.CGGetActiveDisplayList(maxDisplays, activeDisplays, byref(count))
        return [CocoaScreen(self, displayID) for displayID in list(activeDisplays)[:count.value]]


class CocoaScreen(Screen):

    def __init__(self, display, displayID):
        bounds = quartz.CGDisplayBounds(displayID)
        # FIX ME:
        # Probably need to convert the origin coordinates depending on context:
        # http://www.cocoabuilder.com/archive/cocoa/233492-ns-cg-rect-conversion-and-screen-coordinates.html
        x, y = bounds.origin.x, bounds.origin.y
        width, height = bounds.size.width, bounds.size.height
        super(CocoaScreen, self).__init__(display, int(x), int(y), int(width), int(height))
        self._cg_display_id = displayID
        # Save the default mode so we can restore to it.
        self._default_mode = self.get_mode()

    # FIX ME:
    # This method is needed to get multi-monitor support working properly.
    # However the NSScreens.screens() message currently sends out a warning:
    # "*** -[NSLock unlock]: lock (<NSLock: 0x...> '(null)') unlocked when not locked"
    # on Snow Leopard and apparently causes python to crash on Lion.
    #
    # def get_nsscreen(self):
    #     """Returns the NSScreen instance that matches our CGDirectDisplayID."""
    #     NSScreen = ObjCClass('NSScreen')
    #     # Get a list of all currently active NSScreens and then search through
    #     # them until we find one that matches our CGDisplayID.
    #     screen_array = NSScreen.screens()
    #     count = screen_array.count()
    #     for i in range(count):
    #         nsscreen = screen_array.objectAtIndex_(i)
    #         screenInfo = nsscreen.deviceDescription()
    #         displayID = screenInfo.objectForKey_(get_NSString('NSScreenNumber'))
    #         displayID = displayID.intValue()
    #         if displayID == self._cg_display_id:
    #             return nsscreen
    #     return None

    def get_matching_configs(self, template):
        canvas = CocoaCanvas(self.display, self, None)
        return template.match(canvas)

    def get_modes(self):
        cgmodes = c_void_p(quartz.CGDisplayCopyAllDisplayModes(self._cg_display_id, None))
        modes = [CocoaScreenMode(self, cgmode) for cgmode in cfarray_to_list(cgmodes)]
        cf.CFRelease(cgmodes)
        return modes

    def get_mode(self):
        cgmode = c_void_p(quartz.CGDisplayCopyDisplayMode(self._cg_display_id))
        mode = CocoaScreenMode(self, cgmode)
        quartz.CGDisplayModeRelease(cgmode)
        return mode

    def set_mode(self, mode):
        assert mode.screen is self
        quartz.CGDisplayCapture(self._cg_display_id)
        quartz.CGDisplaySetDisplayMode(self._cg_display_id, mode.cgmode, None)
        self.width = mode.width
        self.height = mode.height

    def restore_mode(self):
        quartz.CGDisplaySetDisplayMode(self._cg_display_id, self._default_mode.cgmode, None)
        quartz.CGDisplayRelease(self._cg_display_id)

    def capture_display(self):
        quartz.CGDisplayCapture(self._cg_display_id)

    def release_display(self):
        quartz.CGDisplayRelease(self._cg_display_id)


class CocoaScreenMode(ScreenMode):

    def __init__(self, screen, cgmode):
        super(CocoaScreenMode, self).__init__(screen)
        quartz.CGDisplayModeRetain(cgmode)
        self.cgmode = cgmode
        self.width = int(quartz.CGDisplayModeGetWidth(cgmode))
        self.height = int(quartz.CGDisplayModeGetHeight(cgmode))
        self.depth = self.getBitsPerPixel(cgmode)
        self.rate = quartz.CGDisplayModeGetRefreshRate(cgmode)

    def __del__(self):
        quartz.CGDisplayModeRelease(self.cgmode)
        self.cgmode = None

    def getBitsPerPixel(self, cgmode):
        # from /System/Library/Frameworks/IOKit.framework/Headers/graphics/IOGraphicsTypes.h
        IO8BitIndexedPixels = "PPPPPPPP"
        IO16BitDirectPixels = "-RRRRRGGGGGBBBBB"
        IO32BitDirectPixels = "--------RRRRRRRRGGGGGGGGBBBBBBBB"

        cfstring = c_void_p(quartz.CGDisplayModeCopyPixelEncoding(cgmode))
        pixelEncoding = cfstring_to_string(cfstring)
        cf.CFRelease(cfstring)

        if pixelEncoding == IO8BitIndexedPixels: return 8
        if pixelEncoding == IO16BitDirectPixels: return 16
        if pixelEncoding == IO32BitDirectPixels: return 32
        return 0


class CocoaCanvas(Canvas):

    def __init__(self, display, screen, nsview):
        super(CocoaCanvas, self).__init__(display)
        self.screen = screen
        self.nsview = nsview<|MERGE_RESOLUTION|>--- conflicted
+++ resolved
@@ -32,11 +32,8 @@
 # ANY WAY OUT OF THE USE OF THIS SOFTWARE, EVEN IF ADVISED OF THE
 # POSSIBILITY OF SUCH DAMAGE.
 # ----------------------------------------------------------------------------
-<<<<<<< HEAD
-=======
 # Note: The display mode API used here is Mac OS 10.6 only.
 
->>>>>>> ecad2e89
 from ctypes import *
 
 from .base import Display, Screen, ScreenMode, Canvas
