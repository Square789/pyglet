# ----------------------------------------------------------------------------
# pyglet
# Copyright (c) 2006-2008 Alex Holkner
# Copyright (c) 2008-2019 pyglet contributors
# All rights reserved.
#
# Redistribution and use in source and binary forms, with or without
# modification, are permitted provided that the following conditions
# are met:
#
#  * Redistributions of source code must retain the above copyright
#    notice, this list of conditions and the following disclaimer.
#  * Redistributions in binary form must reproduce the above copyright
#    notice, this list of conditions and the following disclaimer in
#    the documentation and/or other materials provided with the
#    distribution.
#  * Neither the name of pyglet nor the names of its
#    contributors may be used to endorse or promote products
#    derived from this software without specific prior written
#    permission.
#
# THIS SOFTWARE IS PROVIDED BY THE COPYRIGHT HOLDERS AND CONTRIBUTORS
# "AS IS" AND ANY EXPRESS OR IMPLIED WARRANTIES, INCLUDING, BUT NOT
# LIMITED TO, THE IMPLIED WARRANTIES OF MERCHANTABILITY AND FITNESS
# FOR A PARTICULAR PURPOSE ARE DISCLAIMED. IN NO EVENT SHALL THE
# COPYRIGHT OWNER OR CONTRIBUTORS BE LIABLE FOR ANY DIRECT, INDIRECT,
# INCIDENTAL, SPECIAL, EXEMPLARY, OR CONSEQUENTIAL DAMAGES (INCLUDING,
# BUT NOT LIMITED TO, PROCUREMENT OF SUBSTITUTE GOODS OR SERVICES;
# LOSS OF USE, DATA, OR PROFITS; OR BUSINESS INTERRUPTION) HOWEVER
# CAUSED AND ON ANY THEORY OF LIABILITY, WHETHER IN CONTRACT, STRICT
# LIABILITY, OR TORT (INCLUDING NEGLIGENCE OR OTHERWISE) ARISING IN
# ANY WAY OUT OF THE USE OF THIS SOFTWARE, EVEN IF ADVISED OF THE
# POSSIBILITY OF SUCH DAMAGE.
# ----------------------------------------------------------------------------

"""OpenGL and GLU interface.

This package imports all OpenGL, GLU and registered OpenGL extension
functions.  Functions have identical signatures to their C counterparts.

OpenGL is documented in full at the `OpenGL Reference Pages`_.  

The `OpenGL Programming Guide`_, also known as "The Red Book", is a popular
reference manual organised by topic. It is available in digital and paper
editions.

.. _OpenGL Reference Pages: https://www.khronos.org/registry/OpenGL-Refpages/
.. _OpenGL Programming Guide: http://opengl-redbook.com/

The following subpackages are imported into this "mega" package already
(and so are available by importing ``pyglet.gl``):

``pyglet.gl.gl``
    OpenGL
``pyglet.gl.glu``
    GLU
``pyglet.gl.gl.glext_arb``
    ARB registered OpenGL extension functions

These subpackages are also available, but are not imported into this namespace
by default:

``pyglet.gl.glext_nv``
    nVidia OpenGL extension functions
``pyglet.gl.agl``
    AGL (Mac OS X OpenGL context functions)
``pyglet.gl.glx``
    GLX (Linux OpenGL context functions)
``pyglet.gl.glxext_arb``
    ARB registered GLX extension functions
``pyglet.gl.glxext_nv``
    nvidia GLX extension functions
``pyglet.gl.wgl``
    WGL (Windows OpenGL context functions)
``pyglet.gl.wglext_arb``
    ARB registered WGL extension functions
``pyglet.gl.wglext_nv``
    nvidia WGL extension functions

The information modules are provided for convenience, and are documented below.
"""
import pyglet as _pyglet

from pyglet.gl.lib import GLException
from pyglet.gl.gl import *
from pyglet.gl.glu import *
from pyglet.gl.glext_arb import *
from pyglet.gl import gl_info

from pyglet import compat_platform
from .base import ObjectSpace, CanvasConfig, Context

import sys as _sys

_is_epydoc = hasattr(_sys, 'is_epydoc') and _sys.is_epydoc

#: The active OpenGL context.
#:
#: You can change the current context by calling `Context.set_current`;
#: do not modify this global.
#:
#: :type: `Context`
#:
#: .. versionadded:: 1.1
current_context = None


class ContextException(Exception):
    pass


class ConfigException(Exception):
    pass

<<<<<<< HEAD

import pyglet as _pyglet
=======
>>>>>>> cb0cf2f2

if _pyglet.options['debug_texture']:
    _debug_texture_total = 0
    _debug_texture_sizes = {}
    _debug_texture = None


    def _debug_texture_alloc(texture, size):
        global _debug_texture_total

        _debug_texture_sizes[texture] = size
        _debug_texture_total += size

        print('%d (+%d)' % (_debug_texture_total, size))


    def _debug_texture_dealloc(texture):
        global _debug_texture_total

        size = _debug_texture_sizes[texture]
        del _debug_texture_sizes[texture]
        _debug_texture_total -= size

        print('%d (-%d)' % (_debug_texture_total, size))


    _glBindTexture = glBindTexture


    def glBindTexture(target, texture):
        global _debug_texture
        _debug_texture = texture
        return _glBindTexture(target, texture)


    _glTexImage2D = glTexImage2D


    def glTexImage2D(target, level, internalformat, width, height, border,
                     format, type, pixels):
        try:
            _debug_texture_dealloc(_debug_texture)
        except KeyError:
            pass

        if internalformat in (1, GL_ALPHA, GL_INTENSITY, GL_LUMINANCE):
            depth = 1
        elif internalformat in (2, GL_RGB16, GL_RGBA16):
            depth = 2
        elif internalformat in (3, GL_RGB):
            depth = 3
        else:
            depth = 4  # Pretty crap assumption
        size = (width + 2 * border) * (height + 2 * border) * depth
        _debug_texture_alloc(_debug_texture, size)

        return _glTexImage2D(target, level, internalformat, width, height,
                             border, format, type, pixels)


    _glDeleteTextures = glDeleteTextures


    def glDeleteTextures(n, textures):
        if not hasattr(textures, '__len__'):
            _debug_texture_dealloc(textures.value)
        else:
            for i in range(n):
                _debug_texture_dealloc(textures[i].value)

        return _glDeleteTextures(n, textures)


def _create_shadow_window():
    global _shadow_window

    import pyglet
    if not pyglet.options['shadow_window'] or _is_epydoc:
        return

    from pyglet.window import Window
    _shadow_window = Window(width=1, height=1, visible=False)
    _shadow_window.switch_to()

    from pyglet import app
    app.windows.remove(_shadow_window)

<<<<<<< HEAD
from pyglet import compat_platform
from .base import ObjectSpace, CanvasConfig, Context

=======
>>>>>>> cb0cf2f2

if _is_epydoc:
    from .base import Config
elif compat_platform in ('win32', 'cygwin'):
    from .win32 import Win32Config as Config
elif compat_platform.startswith('linux'):
    from .xlib import XlibConfig as Config
elif compat_platform == 'darwin':
    from .cocoa import CocoaConfig as Config
del base


# XXX remove
_shadow_window = None

<<<<<<< HEAD
# Import pyglet.window now if it isn't currently being imported (this creates
# the shadow window).
if (not _is_epydoc and
    'pyglet.window' not in _sys.modules and
    _pyglet.options['shadow_window']):
=======
# Import pyglet.window now if it isn't currently being imported (this creates the shadow window).
if not _is_epydoc and 'pyglet.window' not in _sys.modules and _pyglet.options['shadow_window']:
>>>>>>> cb0cf2f2
    # trickery is for circular import
    _pyglet.gl = _sys.modules[__name__]
    import pyglet.window<|MERGE_RESOLUTION|>--- conflicted
+++ resolved
@@ -112,11 +112,6 @@
 class ConfigException(Exception):
     pass
 
-<<<<<<< HEAD
-
-import pyglet as _pyglet
-=======
->>>>>>> cb0cf2f2
 
 if _pyglet.options['debug_texture']:
     _debug_texture_total = 0
@@ -204,12 +199,6 @@
     from pyglet import app
     app.windows.remove(_shadow_window)
 
-<<<<<<< HEAD
-from pyglet import compat_platform
-from .base import ObjectSpace, CanvasConfig, Context
-
-=======
->>>>>>> cb0cf2f2
 
 if _is_epydoc:
     from .base import Config
@@ -225,16 +214,8 @@
 # XXX remove
 _shadow_window = None
 
-<<<<<<< HEAD
-# Import pyglet.window now if it isn't currently being imported (this creates
-# the shadow window).
-if (not _is_epydoc and
-    'pyglet.window' not in _sys.modules and
-    _pyglet.options['shadow_window']):
-=======
 # Import pyglet.window now if it isn't currently being imported (this creates the shadow window).
 if not _is_epydoc and 'pyglet.window' not in _sys.modules and _pyglet.options['shadow_window']:
->>>>>>> cb0cf2f2
     # trickery is for circular import
     _pyglet.gl = _sys.modules[__name__]
     import pyglet.window