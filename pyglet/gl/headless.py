--- conflicted
+++ resolved
@@ -3,6 +3,7 @@
 from ctypes import byref
 
 from pyglet import gl
+from pyglet.display.headless import HeadlessCanvas
 from pyglet.libs.egl import egl
 
 
@@ -19,16 +20,11 @@
 }
 
 
-<<<<<<< HEAD
-class HeadlessConfig(Config):
-    def match(self, canvas):
-=======
 class HeadlessConfig(Config):  # noqa: D101
-    def match(self, canvas: HeadlessCanvas) -> list[HeadlessCanvasConfig]:
+    def match(self, canvas: HeadlessCanvas) -> list[HeadlessDisplayConfig]:
         if not isinstance(canvas, HeadlessCanvas):
             msg = 'Canvas must be an instance of HeadlessCanvas'
             raise RuntimeError(msg)
->>>>>>> 534ab628
 
         display_connection = canvas.display._display_connection  # noqa: SLF001
 
@@ -57,23 +53,15 @@
         egl.eglChooseConfig(display_connection, attrs_list, configs,
                             num_config.value, byref(num_config))
 
-<<<<<<< HEAD
         result = [HeadlessDisplayConfig(canvas, c, self) for c in configs]
         return result
 
 
-class HeadlessDisplayConfig(DisplayConfig):
-    attribute_ids = {
-=======
-        return [HeadlessCanvasConfig(canvas, c, self) for c in configs]
-
-
-class HeadlessCanvasConfig(CanvasConfig):  # noqa: D101
+class HeadlessDisplayConfig(DisplayConfig):  # noqa: D101
     canvas: HeadlessCanvas
     config: HeadlessConfig
 
     attribute_ids = {  # noqa: RUF012
->>>>>>> 534ab628
         'buffer_size': egl.EGL_BUFFER_SIZE,
         'level': egl.EGL_LEVEL,  # Not supported
         'red_size': egl.EGL_RED_SIZE,
@@ -86,13 +74,8 @@
         'samples': egl.EGL_SAMPLES,
     }
 
-<<<<<<< HEAD
-    def __init__(self, canvas, egl_config, config):
-        super(HeadlessDisplayConfig, self).__init__(canvas, config)
-=======
     def __init__(self, canvas: HeadlessCanvas, egl_config: egl.EGLConfig, config: HeadlessConfig) -> None:  # noqa: D107
         super().__init__(canvas, config)
->>>>>>> 534ab628
         self._egl_config = egl_config
         context_attribs = (egl.EGL_CONTEXT_MAJOR_VERSION, config.major_version or 2,
                            egl.EGL_CONTEXT_MINOR_VERSION, config.minor_version or 0,
@@ -109,22 +92,15 @@
         for name, value in _fake_gl_attributes.items():
             setattr(self, name, value)
 
-<<<<<<< HEAD
-    def create_context(self, share):
-=======
-    def compatible(self, canvas: HeadlessCanvas) -> bool:
-        return isinstance(canvas, HeadlessCanvas)
-
     def create_context(self, share: HeadlessContext | None) -> HeadlessContext:
->>>>>>> 534ab628
         return HeadlessContext(self, share)
 
 
 class HeadlessContext(Context):  # noqa: D101
     display_connection: egl.EGLDisplay
-    config: HeadlessCanvasConfig
+    config: HeadlessDisplayConfig
 
-    def __init__(self, config: HeadlessCanvasConfig, share: HeadlessContext | None) -> None:  # noqa: D107
+    def __init__(self, config: HeadlessDisplayConfig, share: HeadlessContext | None) -> None:  # noqa: D107
         super().__init__(config, share)
 
         self.display_connection = config.canvas.display._display_connection  # noqa: SLF001
