--- conflicted
+++ resolved
@@ -1,20 +1,11 @@
-<<<<<<< HEAD
-import platform
-
-from ctypes import c_uint32, c_int, byref
-
-from pyglet.gl import ContextException
-from pyglet.gl.base import Config, DisplayConfig, Context
-=======
 from __future__ import annotations
 
 import platform
 from ctypes import byref, c_int, c_uint32
 
-from pyglet.canvas.cocoa import CocoaCanvas
+from pyglet.display.cocoa import CocoaCanvas
 from pyglet.gl import ContextException
-from pyglet.gl.base import CanvasConfig, Config, Context
->>>>>>> 534ab628
+from pyglet.gl.base import DisplayConfig, Config, Context
 from pyglet.libs.darwin import cocoapy, quartz
 
 NSOpenGLPixelFormat = cocoapy.ObjCClass('NSOpenGLPixelFormat')
@@ -137,7 +128,7 @@
 
 class CocoaConfig(Config):  # noqa: D101
 
-    def match(self, canvas: CocoaCanvas) -> list[CocoaCanvasConfig]:
+    def match(self, canvas: CocoaCanvas) -> list[CocoaDisplayConfig]:
         # Construct array of attributes for NSOpenGLPixelFormat
         attrs = []
         for name, value in self.get_gl_attributes():
@@ -196,23 +187,13 @@
         # Return the match list.
         if pixel_format is None:
             return []
-<<<<<<< HEAD
         else:
             return [CocoaDisplayConfig(canvas, self, pixel_format)]
 
 
-class CocoaDisplayConfig(DisplayConfig):
-
-    def __init__(self, canvas, config, pixel_format):
-=======
-
-        return [CocoaCanvasConfig(canvas, self, pixel_format)]
-
-
-class CocoaCanvasConfig(CanvasConfig):  # noqa: D101
+class CocoaDisplayConfig(DisplayConfig):  # noqa: D101
 
     def __init__(self, canvas: CocoaCanvas, config: CocoaConfig, pixel_format: NSOpenGLPixelFormat) -> None:  # noqa: D107
->>>>>>> 534ab628
         super().__init__(canvas, config)
         self._pixel_format = pixel_format
 
@@ -260,16 +241,10 @@
 
         return CocoaContext(self, nscontext, share)
 
-<<<<<<< HEAD
-=======
-    def compatible(self, canvas: CocoaCanvas) -> bool:
-        return isinstance(canvas, CocoaCanvas)
-
->>>>>>> 534ab628
 
 class CocoaContext(Context):  # noqa: D101
 
-    def __init__(self, config: CocoaCanvasConfig, nscontext: NSOpenGLContext, share: CocoaContext | None) -> None:  # noqa: D107
+    def __init__(self, config: CocoaDisplayConfig, nscontext: NSOpenGLContext, share: CocoaContext | None) -> None:  # noqa: D107
         super().__init__(config, share)
         self.config = config
         self._nscontext = nscontext
