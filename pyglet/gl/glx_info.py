--- conflicted
+++ resolved
@@ -50,12 +50,8 @@
     if info.get_server_vendor() == 'ATI':
         # ...
 
-<<<<<<< HEAD
-'''
-=======
 """
 
->>>>>>> ecad2e89
 from ctypes import *
 
 from pyglet.gl.glx import *
@@ -65,10 +61,7 @@
 class GLXInfoException(Exception):
     pass
 
-<<<<<<< HEAD
-=======
 
->>>>>>> ecad2e89
 class GLXInfo:
     def __init__(self, display=None):
         # Set default display if not set
