"""pyglet is a cross-platform games and multimedia package.

More information is available at http://www.pyglet.org
"""
from __future__ import annotations

import os
import sys
from collections.abc import ItemsView, Sequence
from dataclasses import dataclass
from typing import TYPE_CHECKING, Literal

if TYPE_CHECKING:
    from types import FrameType
    from typing import Any, Callable, ItemsView, Sized

#: The release version
<<<<<<< HEAD
version = '2.1.dev6'
=======
version = "2.0.18"
>>>>>>> 66844d55
__version__ = version

MIN_PYTHON_VERSION = 3, 8
MIN_PYTHON_VERSION_STR = ".".join([str(v) for v in MIN_PYTHON_VERSION])

if sys.version_info < MIN_PYTHON_VERSION:
    msg = f"pyglet {version} requires Python {MIN_PYTHON_VERSION_STR} or newer."
    raise Exception(msg)

# pyglet platform treats *BSD systems as Linux
compat_platform = sys.platform
if "bsd" in compat_platform:
    compat_platform = "linux-compat"

_enable_optimisations = not __debug__
if getattr(sys, "frozen", None):
    _enable_optimisations = True


_SPECIAL_OPTION_VALIDATORS = {
    "audio": lambda x: isinstance(x, Sequence),
    "vsync": lambda x: x is None or isinstance(x, bool),
}

_OPTION_TYPE_VALIDATORS = {
    "bool": lambda x: isinstance(x, bool),
    "int": lambda x: isinstance(x, int),
}


@dataclass
class Options:
    """Dataclass for global pyglet options."""

    audio: Sequence[str] = ("xaudio2", "directsound", "openal", "pulse", "silent")
    """A :py:class:`~typing.Sequence` of valid audio modules names. They will
     be tried from first to last until either a driver loads or no entries
     remain. See :ref:`guide-audio-driver-order` for more information.

     Valid driver names are:

     * ``'xaudio2'``, the Windows Xaudio2 audio module (Windows only)
     * ``'directsound'``, the Windows DirectSound audio module (Windows only)
     * ``'pulse'``, the :ref:`guide-audio-driver-pulseaudio` module
        (Linux only, otherwise nearly ubiquitous. Limited features; use
        ``'openal'`` for more.)
     * ``'openal'``, the :ref:`guide-audio-driver-openal` audio module
       (A library may need to be installed on Windows and Linux)
     * ``'silent'``, no audio"""

    debug_font: bool = False
    """If ``True``, will print more verbose information when :py:class:`~pyglet.font.base.Font`'s are loaded."""

    debug_gl: bool = True
    """If ``True``, all calls to OpenGL functions are checked afterwards for
     errors using ``glGetError``.  This will severely impact performance,
     but provides useful exceptions at the point of failure.  By default,
     this option is enabled if ``__debug__`` is enabled (i.e., if Python was not run
     with the -O option).  It is disabled by default when pyglet is "frozen", such as
     within pyinstaller or nuitka."""

    debug_gl_trace: bool = False
    """If ``True``, will print the names of OpenGL calls being executed. For example, ``glBlendFunc``"""

    debug_gl_trace_args: bool = False
    """If ``True``, in addition to printing the names of OpenGL calls, it will also print the arguments passed
    into those calls. For example, ``glBlendFunc(770, 771)``

    .. note:: Requires ``debug_gl_trace`` to be enabled."""

    debug_gl_shaders: bool = False
    """If ``True``, prints shader compilation information such as creation and deletion of shader's. Also includes
    information on shader ID's, attributes, and uniforms."""

    debug_graphics_batch: bool = False
    """If ``True``, prints batch information being drawn, including :py:class:`~pyglet.graphics.Group`'s, VertexDomains,
    and :py:class:`~pyglet.image.Texture` information. This can be useful to see how many Group's are being
    consolidated."""

    debug_lib: bool = False
    """If ``True``, prints the path of each dynamic library loaded."""

    debug_media: bool = False
    """If ``True``, prints more detailed media information for audio codecs and drivers. Will be very verbose."""

    debug_texture: bool = False
    """If ``True``, prints information on :py:class:`~pyglet.image.Texture` size (in bytes) when they are allocated and
    deleted."""

    debug_trace: bool = False
    debug_trace_args: bool = False
    debug_trace_depth: int = 1
    debug_trace_flush: bool = True

    debug_win32: bool = False
    """If ``True``, prints error messages related to Windows library calls. Usually get's information from
    ``Kernel32.GetLastError``. This information is output to a file called ``debug_win32.log``."""

    debug_input: bool = False
    """If ``True``, prints information on input devices such as controllers, tablets, and more."""

    debug_x11: bool = False
    """If ``True``, prints information related to Linux X11 calls. This can potentially help narrow down driver or
    operating system issues."""

    shadow_window: bool = True
    """By default, pyglet creates a hidden window with a GL context when
     pyglet.gl is imported.  This allows resources to be loaded before
     the application window is created, and permits GL objects to be
     shared between windows even after they've been closed.  You can
     disable the creation of the shadow window by setting this option to
     False.

     Some OpenGL driver implementations may not support shared OpenGL
     contexts and may require disabling the shadow window (and all resources
     must be loaded after the window using them was created).  Recommended
     for advanced developers only.

     .. versionadded:: 1.1
     """

    vsync: bool | None = None
    """If set, the `pyglet.window.Window.vsync` property is ignored, and
     this option overrides it (to either force vsync on or off).  If unset,
     or set to None, the `pyglet.window.Window.vsync` property behaves
     as documented.
     """

    xsync: bool = True
    """If ``True`` (the default), pyglet will attempt to synchronise the
    drawing of double-buffered windows to the border updates of the X11
    window manager. This improves the appearance of the window during
    resize operations.  This option only affects double-buffered windows on
    X11 servers supporting the Xsync extension with a window manager that
    implements the _NET_WM_SYNC_REQUEST protocol.

     .. versionadded:: 1.1
     """

    xlib_fullscreen_override_redirect: bool = False
    """If ``True``, pass the xlib.CWOverrideRedirect flag when creating a fullscreen window.
    This option is generally not necessary anymore and is considered deprecated.
    """

    search_local_libs: bool = True
    """If ``False``, pyglet won't try to search for libraries in the script
     directory and its ``lib`` subdirectory. This is useful to load a local
     library instead of the system installed version."""

    win32_gdi_font: bool = False
    """If ``True``, pyglet will fallback to the legacy ``GDIPlus`` font renderer for Windows. This may provide
    better font compatibility for older fonts. The legacy renderer does not support shaping, colored fonts,
    substitutions, or other OpenType features. It may also have issues with certain languages.

    Due to those lack of features, it can potentially be more performant.

    .. versionadded:: 2.0
    """

    headless: bool = False
    """If ``True``, visible Windows are not created and a running desktop environment is not required. This option
    is useful when running pyglet on a headless server, or compute cluster. OpenGL drivers with ``EGL`` support are
    required for this mode.
    """

    headless_device: int = 0
    """If using ``headless`` mode (``pyglet.options['headless'] = True``), this option allows you to set which
    GPU to use. This is only useful on multi-GPU systems.
    """

    win32_disable_shaping: bool = False
    """If ``True``, will disable the shaping process for the default Windows font renderer to offer a performance
    speed up. If your font is simple, monospaced, or you require no advanced OpenType features, this option may be
    useful. You can try enabling this to see if there is any impact on clarity for your font. The advance will be
    determined by the glyph width.

    .. note:: Shaping is the process of determining which character glyphs to use and specific placements of those
       glyphs when given a full string of characters.

    .. versionadded:: 2.0
    """

    dw_legacy_naming: bool = False
    """If ``True``, will enable legacy naming support for the default Windows font renderer (``DirectWrite``).
    Attempt to parse fonts by the passed name, to best match legacy RBIZ naming.

    :see: https://learn.microsoft.com/en-us/windows/win32/directwrite/font-selection#rbiz-font-family-model

    For example, this allows specifying ``"Arial Narrow"`` rather than ``"Arial"`` with a ``"condensed"`` stretch or
    ``"Arial Black"`` instead of ``"Arial"`` with a weight of ``black``. This may enhance naming compatibility
    cross-platform for select fonts as older font renderers went by this naming scheme.

    Starts by parsing the string for any known style names, and searches all font collections for a matching RBIZ name.
    If a perfect match is not found, it will choose a second best match.

    .. note:: Due to the high variation of styles and limited capability of some fonts, there is no guarantee the
       second closest match will be exactly what the user wants.

    .. note:: The ``debug_font`` option can provide information on what settings are being selected.

    .. versionadded:: 2.0.3
    """

    win32_disable_xinput: bool = False
    """If ``True``, this will disable the ``XInput`` controller usage in Windows and fallback to ``DirectInput``.  Can
    be useful for debugging or special uses cases. A controller can only be controlled by either ``XInput`` or
    ``DirectInput``, not both.

    .. versionadded:: 2.0
    """

    com_mta: bool = False
    """If ``True``, this will enforce COM Multithreaded Apartment Mode for Windows applications. By default, pyglet
    has opted to go for Single-Threaded Apartment (STA) for compatibility reasons. Many other third party libraries
    used with Python explicitly set STA. However, Windows recommends MTA with a lot of their API's such as Windows
    Media Foundation (WMF).

    :see: https://learn.microsoft.com/en-us/windows/win32/cossdk/com--threading-models

    .. versionadded:: 2.0.5
    """

    osx_alt_loop: bool = False
    """If ``True``, this will enable an alternative loop for Mac OSX. This is enforced for all ARM64 architecture Mac's.

    Due to various issues with the ctypes interface with Objective C, Python, and Mac ARM64 processors, the standard
    event loop eventually starts breaking down to where inputs are either missed or delayed. Even on Intel based Mac's
    other odd behavior can be seen with the standard event loop such as randomly crashing from events.

    .. versionadded:: 2.0.5"""

    dpi_scaling: Literal["real", "scaled", "stretch"] = "real"
    """For 'HiDPI' displays, Window behavior can differ between operating systems. Defaults to `'real'`.

    The current options are an attempt to create consistent behavior across all of the operating systems.

    `'real'` (default): Provides a 1:1 pixel for Window frame size and framebuffer. Primarily used for game applications
    to ensure you are getting the exact pixels for the resolution. If you provide an 800x600 window, you can ensure it
    will be 800x600 pixels when the user chooses it.

    `'scaled'`: Window size is scaled based on the DPI ratio. Window size and content (projection) size matches the full
    framebuffer. Primarily used for any applications that wish to become DPI aware. You must rescale and reposition your
    content to take advantage of the larger framebuffer. An 800x600 with a 150% DPI scaling would be changed to
    1200x900 for both `window.get_size` and `window.get_framebuffer_size()`.

    Keep in mind that pyglet objects may not be scaled proportionately, so this is left up to the developer.
    The :py:attr:`~pyglet.window.Window.scale` & :py:attr:`~pyglet.window.Window.dpi` attributes can be queried as a
    reference when determining object creation.

    `'stretch'`:  Window is scaled based on the DPI ratio. However, content size matches original requested size of the
    window, and is stretched to fit the full framebuffer. This mimics behavior of having no DPI scaling at all. No
    rescaling and repositioning of content will be necessary, but at the cost of blurry content depending on the extent
    of the stretch. For example, 800x600 at 150% DPI will be 800x600 for `window.get_size()` and 1200x900 for
    `window.get_framebuffer_size()`.
    """

    shader_bind_management: bool = True
    """If ``True``, this will enable internal management of Uniform Block bindings for
     :py:class:`~pyglet.graphics.shader.ShaderProgram`'s.

    If ``False``, bindings will not be managed by Pyglet. The user will be responsible for either setting the binding
    points through GLSL layouts (4.2 required) or manually through ``UniformBlock.set_binding``.

    .. versionadded:: 2.0.16
    """

    def get(self, item: str, default: Any = None) -> Any:
        return self.__dict__.get(item, default)

    def items(self) -> ItemsView[str, Any]:
        return self.__dict__.items()

    def __getitem__(self, item: str) -> Any:
        return self.__dict__[item]

    def __setitem__(self, key: str, value: Any) -> None:
        assert key in self.__annotations__, f"Invalid option name: '{key}'"
        assert (_SPECIAL_OPTION_VALIDATORS.get(key) or _OPTION_TYPE_VALIDATORS[self.__annotations__[key]])(value), \
            f"Invalid type: '{type(value)}' for '{key}'"
        self.__dict__[key] = value


#: Instance of :py:class:`~pyglet.Options` used to set runtime options.
options: Options = Options()

_OPTION_TYPE_REMAPS = {
    "audio": "sequence",
    "vsync": "bool",
}

for _key, _type in options.__annotations__.items():
    """Check Environment Variables for pyglet options"""
    if _value := os.environ.get(f"PYGLET_{_key.upper()}"):
        _type = _OPTION_TYPE_REMAPS.get(_key, _type)
        if _type == 'sequence':
            options[_key] = _value.split(",")
        elif _type == 'bool':
            options[_key] = _value in ("true", "TRUE", "True", "1")
        elif _type == 'int':
            options[_key] = int(_value)


if compat_platform == "cygwin":
    # This hack pretends that the posix-like ctypes provides windows
    # functionality.  COM does not work with this hack, so there is no
    # DirectSound support.
    import ctypes

    ctypes.windll = ctypes.cdll
    ctypes.oledll = ctypes.cdll
    ctypes.WINFUNCTYPE = ctypes.CFUNCTYPE
    ctypes.HRESULT = ctypes.c_long

# Call tracing
# ------------

_trace_filename_abbreviations: dict[str, str] = {}
_trace_thread_count = 0
_trace_args = options["debug_trace_args"]
_trace_depth = options["debug_trace_depth"]
_trace_flush = options["debug_trace_flush"]


def _trace_repr(value: Sized, size: int=40) -> str:
    value = repr(value)
    if len(value) > size:
        value = value[:size // 2 - 2] + "..." + value[-size // 2 - 1:]
    return value


def _trace_frame(thread: int, frame: FrameType, indent: str) -> None:
    if frame.f_code is lib._TraceFunction.__call__.__code__: # noqa: SLF001
        is_ctypes = True
        func = frame.f_locals["self"]._func # noqa: SLF001
        name = func.__name__
        location = "[ctypes]"
    else:
        is_ctypes = False
        code = frame.f_code
        name = code.co_name
        path = code.co_filename
        line = code.co_firstlineno

        try:
            filename = _trace_filename_abbreviations[path]
        except KeyError:
            # Trim path down
            directory = ""
            path, filename = os.path.split(path)

            while len(directory + filename) < 30:
                filename = os.path.join(directory, filename)
                path, directory = os.path.split(path)
                if not directory:
                    break
            else:
                filename = os.path.join("...", filename)
            _trace_filename_abbreviations[path] = filename

        location = f"({filename}:{line})"

    if indent:
        name = f"Called from {name}"
    print(f"[{thread}] {indent}{name} {location}")

    if _trace_args:
        if is_ctypes:
            args = [_trace_repr(arg) for arg in frame.f_locals["args"]]
            print(f'  {indent}args=({", ".join(args)})')
        else:
            for argname in code.co_varnames[:code.co_argcount]:
                try:
                    argvalue = _trace_repr(frame.f_locals[argname])
                    print(f"  {indent}{argname}={argvalue}")
                except: # noqa: S110, E722, PERF203
                    pass

    if _trace_flush:
        sys.stdout.flush()


def _thread_trace_func(thread: int) -> Callable[[FrameType, str, Any], object]:
    def _trace_func(frame: FrameType, event: str, arg: Any) -> None:
        if event == "call":
            indent = ""
            for _ in range(_trace_depth):
                _trace_frame(thread, frame, indent)
                indent += "  "
                if frame.f_back is None:
                    break
                frame = frame.f_back

        elif event == "exception":
            (exception, value, traceback) = arg
            print("First chance exception raised:", repr(exception))

    return _trace_func


def _install_trace() -> None:
    global _trace_thread_count # noqa: PLW0603
    sys.setprofile(_thread_trace_func(_trace_thread_count))
    _trace_thread_count += 1


# Lazy loading
# ------------

class _ModuleProxy:
    _module = None

    def __init__(self, name: str) -> None:
        self.__dict__["_module_name"] = name

    def __getattr__(self, name: str): # noqa: ANN204
        try:
            return getattr(self._module, name)
        except AttributeError:
            if self._module is not None:
                raise

            import_name = f"pyglet.{self._module_name}"
            __import__(import_name)
            module = sys.modules[import_name]
            object.__setattr__(self, "_module", module)
            globals()[self._module_name] = module
            return getattr(module, name)

    def __setattr__(self, name: str, value: Any): # noqa: ANN204
        try:
            setattr(self._module, name, value)
        except AttributeError:
            if self._module is not None:
                raise

            import_name = f"pyglet.{self._module_name}"
            __import__(import_name)
            module = sys.modules[import_name]
            object.__setattr__(self, "_module", module)
            globals()[self._module_name] = module
            setattr(module, name, value)


# Lazily load all modules, except if performing type checking or code inspection.
if TYPE_CHECKING:
    from . import (
        app,
        clock,
        customtypes,
        display,
        event,
        font,
        gl,
        graphics,
        gui,
        image,
        input,
        lib,
        math,
        media,
        model,
        resource,
        shapes,
        sprite,
        text,
        window,
    )
else:
    app = _ModuleProxy("app")  # type: ignore
    clock = _ModuleProxy("clock")  # type: ignore
    customtypes = _ModuleProxy("customtypes")  # type: ignore
    display = _ModuleProxy("display")  # type: ignore
    event = _ModuleProxy("event")  # type: ignore
    font = _ModuleProxy("font")  # type: ignore
    gl = _ModuleProxy("gl")  # type: ignore
    graphics = _ModuleProxy("graphics")  # type: ignore
    gui = _ModuleProxy("gui")  # type: ignore
    image = _ModuleProxy("image")  # type: ignore
    input = _ModuleProxy("input")  # type: ignore
    lib = _ModuleProxy("lib")  # type: ignore
    math = _ModuleProxy("math")  # type: ignore
    media = _ModuleProxy("media")  # type: ignore
    model = _ModuleProxy("model")  # type: ignore
    resource = _ModuleProxy("resource")  # type: ignore
    sprite = _ModuleProxy("sprite")  # type: ignore
    shapes = _ModuleProxy("shapes")  # type: ignore
    text = _ModuleProxy("text")  # type: ignore
    window = _ModuleProxy("window")  # type: ignore

# Call after creating proxies:
if options.debug_trace is True:
    _install_trace()<|MERGE_RESOLUTION|>--- conflicted
+++ resolved
@@ -15,11 +15,7 @@
     from typing import Any, Callable, ItemsView, Sized
 
 #: The release version
-<<<<<<< HEAD
 version = '2.1.dev6'
-=======
-version = "2.0.18"
->>>>>>> 66844d55
 __version__ = version
 
 MIN_PYTHON_VERSION = 3, 8
