--- conflicted
+++ resolved
@@ -605,7 +605,7 @@
                 line_points = *points[i], *points[i + 1]
                 vertices.extend(line_points)
         self._vertex_list.vertices[:] = vertices
- 
+
     def _update_color(self):
         self._vertex_list.colors[:] = [*self._rgb, int(self._opacity)] * self._num_verts
 
@@ -1041,10 +1041,7 @@
 
     def _update_position(self):
         if not self._visible:
-<<<<<<< HEAD
             self._vertex_list.position = (0, 0, 0, 0, 0, 0, 0, 0, 0, 0, 0, 0, 0, 0, 0, 0)
-=======
-            self._vertex_list.vertices = (0, 0, 0, 0, 0, 0, 0, 0, 0, 0, 0, 0, 0, 0, 0, 0)
         elif self._rotation:
             b = self._border
             x = self._x
@@ -1081,9 +1078,8 @@
             idx = ix1 * cr - iy2 * sr + x
             idy = ix1 * sr + iy2 * cr + y
 
-            self._vertex_list.vertices[:] = (iax, iay, ibx, iby, icx, icy, idx, idy,
+            self._vertex_list.position[:] = (iax, iay, ibx, iby, icx, icy, idx, idy,
                                              bax, bay, bbx, bby, bcx, bcy, bdx, bdy,)
->>>>>>> 153ff7e0
         else:
             b = self._border
             bx1 = self._x - self._anchor_x
