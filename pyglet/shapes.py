--- conflicted
+++ resolved
@@ -1268,15 +1268,9 @@
             return (0, 0) * self._num_verts
         else:
             x1 = 0
-<<<<<<< HEAD
-            y1 = 0
-            x2 = math.hypot(self._y2 - self._y, self._x2 - self._x)
-            y2 = self._thickness
-=======
-            y1 = -self._width / 2
+            y1 = -self._thickness / 2
             x2 = x1 + math.hypot(self._y2 - self._y, self._x2 - self._x)
-            y2 = y1 + self._width
->>>>>>> 0a8192d5
+            y2 = y1 + self._thickness
 
             r = math.atan2(self._y2 - self._y, self._x2 - self._x)
             cr = math.cos(r)
