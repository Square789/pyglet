--- conflicted
+++ resolved
@@ -842,67 +842,16 @@
     def _get_vertices(self) -> Sequence[float]:
         if not self._visible:
             return (0, 0) * self._num_verts
-<<<<<<< HEAD
-        else:
-            x = -self._anchor_x
-            y = -self._anchor_y
-            r = self._radius
-            segment_radians = math.radians(self._angle) / self._segments
-            start_radians = math.radians(self._start_angle - self._rotation)
-
-            # Calculate the outer points of the arc:
-            points = [(x + (r * math.cos((i * segment_radians) + start_radians)),
-                       y + (r * math.sin((i * segment_radians) + start_radians))) for i in range(self._segments + 1)]
-
-            # Create a list of quads from the points
-            vertices = []
-            prev_miter = None
-            prev_scale = None
-            for i in range(len(points) - 1):
-                prev_point = None
-                next_point = None
-                if i > 0:
-                    prev_point = points[i - 1]
-                elif self._closed:
-                    prev_point = points[-1]
-                elif abs(self._angle - math.tau) <= 1e-9:
-                    prev_point = points[-2]
-
-                if i + 2 < len(points):
-                    next_point = points[i + 2]
-                elif self._closed:
-                    next_point = points[0]
-                elif abs(self._angle - math.tau) <= 1e-9:
-                    next_point = points[1]
-
-                prev_miter, prev_scale, *segment = _get_segment(prev_point, points[i], points[i + 1], next_point,
-                                                                self._thickness, prev_miter, prev_scale)
-                vertices.extend(segment)
-
-            if self._closed:
-                prev_point = None
-                next_point = None
-                if len(points) > 2:
-                    prev_point = points[-2]
-                    next_point = points[1]
-                prev_miter, prev_scale, *segment = _get_segment(prev_point, points[-1], points[0], next_point,
-                                                                self._thickness, prev_miter, prev_scale)
-                vertices.extend(segment)
-
-            return vertices
-
-    def _update_vertices(self):
-=======
 
         x = -self._anchor_x
         y = -self._anchor_y
         r = self._radius
-        tau_segs = self._angle / self._segments
-        start_angle = self._start_angle - math.radians(self._rotation)
+        segment_radians = math.radians(self._angle) / self._segments
+        start_radians = math.radians(self._start_angle - self._rotation)
 
         # Calculate the outer points of the arc:
-        points = [(x + (r * math.cos((i * tau_segs) + start_angle)),
-                   y + (r * math.sin((i * tau_segs) + start_angle))) for i in range(self._segments + 1)]
+        points = [(x + (r * math.cos((i * segment_radians) + start_radians)),
+                   y + (r * math.sin((i * segment_radians) + start_radians))) for i in range(self._segments + 1)]
 
         # Create a list of quads from the points
         vertices = []
@@ -942,7 +891,6 @@
         return vertices
 
     def _update_vertices(self) -> None:
->>>>>>> f68bd5b5
         self._vertex_list.position[:] = self._get_vertices()
 
     @property
@@ -1449,29 +1397,16 @@
     def _get_vertices(self) -> Sequence[float]:
         if not self._visible:
             return (0, 0) * self._num_verts
-<<<<<<< HEAD
-        else:
-            x = -self._anchor_x
-            y = -self._anchor_y
-            r = self._radius
-            segment_radians = math.radians(self._angle) / self._segments
-            start_radians = math.radians(self._start_angle - self._rotation)
-
-            # Calculate the outer points of the sector.
-            points = [(x + (r * math.cos((i * segment_radians) + start_radians)),
-                       y + (r * math.sin((i * segment_radians) + start_radians))) for i in range(self._segments + 1)]
-=======
 
         x = -self._anchor_x
         y = -self._anchor_y
         r = self._radius
-        tau_segs = self._angle / self._segments
-        start_angle = self._start_angle - math.radians(self._rotation)
->>>>>>> f68bd5b5
+        segment_radians = math.radians(self._angle) / self._segments
+        start_radians = math.radians(self._start_angle - self._rotation)
 
         # Calculate the outer points of the sector.
-        points = [(x + (r * math.cos((i * tau_segs) + start_angle)),
-                   y + (r * math.sin((i * tau_segs) + start_angle))) for i in range(self._segments + 1)]
+        points = [(x + (r * math.cos((i * segment_radians) + start_radians)),
+                   y + (r * math.sin((i * segment_radians) + start_radians))) for i in range(self._segments + 1)]
 
         # Create a list of triangles from the points
         vertices = []
@@ -1603,36 +1538,11 @@
     def _get_vertices(self) -> Sequence[float]:
         if not self._visible:
             return (0, 0) * self._num_verts
-<<<<<<< HEAD
-        else:
-            x1 = 0
-            y1 = -self._thickness / 2
-            x2 = x1 + math.hypot(self._y2 - self._y, self._x2 - self._x)
-            y2 = y1 + self._thickness
-
-            r = math.atan2(self._y2 - self._y, self._x2 - self._x)
-            cr = math.cos(r)
-            sr = math.sin(r)
-            anchor_x = self._anchor_x
-            anchor_y = self._anchor_y
-            ax = x1 * cr - y1 * sr - anchor_x
-            ay = x1 * sr + y1 * cr - anchor_y
-            bx = x2 * cr - y1 * sr - anchor_x
-            by = x2 * sr + y1 * cr - anchor_y
-            cx = x2 * cr - y2 * sr - anchor_x
-            cy = x2 * sr + y2 * cr - anchor_y
-            dx = x1 * cr - y2 * sr - anchor_x
-            dy = x1 * sr + y2 * cr - anchor_y
-
-            return ax, ay, bx, by, cx, cy, ax, ay, cx, cy, dx, dy
-
-    def _update_vertices(self):
-=======
 
         x1 = 0
-        y1 = -self._width / 2
+        y1 = -self._thickness / 2
         x2 = x1 + math.hypot(self._y2 - self._y, self._x2 - self._x)
-        y2 = y1 + self._width
+        y2 = y1 + self._thickness
 
         r = math.atan2(self._y2 - self._y, self._x2 - self._x)
         cr = math.cos(r)
@@ -1651,7 +1561,6 @@
         return ax, ay, bx, by, cx, cy, ax, ay, cx, cy, dx, dy
 
     def _update_vertices(self) -> None:
->>>>>>> f68bd5b5
         self._vertex_list.position[:] = self._get_vertices()
 
     @property
