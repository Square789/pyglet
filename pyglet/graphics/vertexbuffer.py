# ----------------------------------------------------------------------------
# pyglet
# Copyright (c) 2006-2018 Alex Holkner
# All rights reserved.
#
# Redistribution and use in source and binary forms, with or without
# modification, are permitted provided that the following conditions
# are met:
#
#  * Redistributions of source code must retain the above copyright
#    notice, this list of conditions and the following disclaimer.
#  * Redistributions in binary form must reproduce the above copyright
#    notice, this list of conditions and the following disclaimer in
#    the documentation and/or other materials provided with the
#    distribution.
#  * Neither the name of pyglet nor the names of its
#    contributors may be used to endorse or promote products
#    derived from this software without specific prior written
#    permission.
#
# THIS SOFTWARE IS PROVIDED BY THE COPYRIGHT HOLDERS AND CONTRIBUTORS
# "AS IS" AND ANY EXPRESS OR IMPLIED WARRANTIES, INCLUDING, BUT NOT
# LIMITED TO, THE IMPLIED WARRANTIES OF MERCHANTABILITY AND FITNESS
# FOR A PARTICULAR PURPOSE ARE DISCLAIMED. IN NO EVENT SHALL THE
# COPYRIGHT OWNER OR CONTRIBUTORS BE LIABLE FOR ANY DIRECT, INDIRECT,
# INCIDENTAL, SPECIAL, EXEMPLARY, OR CONSEQUENTIAL DAMAGES (INCLUDING,
# BUT NOT LIMITED TO, PROCUREMENT OF SUBSTITUTE GOODS OR SERVICES;
# LOSS OF USE, DATA, OR PROFITS; OR BUSINESS INTERRUPTION) HOWEVER
# CAUSED AND ON ANY THEORY OF LIABILITY, WHETHER IN CONTRACT, STRICT
# LIABILITY, OR TORT (INCLUDING NEGLIGENCE OR OTHERWISE) ARISING IN
# ANY WAY OUT OF THE USE OF THIS SOFTWARE, EVEN IF ADVISED OF THE
# POSSIBILITY OF SUCH DAMAGE.
# ----------------------------------------------------------------------------
# $Id:$

<<<<<<< HEAD
"""Byte abstractions of OpenGL Buffer Objects.
=======
"""Byte abstractions of Vertex Buffer Objects and vertex arrays.
>>>>>>> 7b89bd68

Use `create_buffer` to create a Buffer Object.

Buffers can optionally be created "mappable" (incorporating the
<<<<<<< HEAD
`AbstractMappable` mix-in).  In this case the buffer provides a ``get_region``
method which provides the most efficient path for updating partial data within
the buffer.
"""
from builtins import range
=======
:py:class:`AbstractMappable` mix-in).  In this case the buffer provides a
:py:meth:`~AbstractMappable.get_region` method which provides the most
efficient path for updating partial data within the buffer.
"""
>>>>>>> 7b89bd68
from builtins import object

__docformat__ = 'restructuredtext'
__version__ = '$Id: $'

import ctypes
import sys

import pyglet
from pyglet.gl import *


<<<<<<< HEAD
def create_buffer(size, target=GL_ARRAY_BUFFER, usage=GL_DYNAMIC_DRAW, mappable=True):
    """Create a buffer object for vertex or other data.
=======
# Enable workaround permanently if any VBO is created on a context that has
# this workaround.  (On systems with multiple contexts where one is
# unaffected, the workaround will be enabled unconditionally on all of the
# contexts anyway.  This is completely unlikely anyway).
_workaround_vbo_finish = False


def create_buffer(size, target=GL_ARRAY_BUFFER, usage=GL_DYNAMIC_DRAW, vbo=True):
    """Create a buffer of vertex data.
>>>>>>> 7b89bd68

    :Parameters:
        `size` : int
            Size of the buffer, in bytes
        `target` : int
            OpenGL target buffer (defaults to GL_ARRAY_BUFFER)
        `usage` : int
<<<<<<< HEAD
            OpenGL usage constant (defaults to GL_DYNAMIC_DRAW)
        `mappable` : bool
            True to create a mappable buffer (defaults to True)

    :rtype: `AbstractBuffer` or `AbstractBuffer` with `AbstractMappable`
    """
    if mappable:
        return MappableBufferObject(size, target, usage)
    else:
        return BufferObject(size, target, usage)

=======
            OpenGL usage constant
        `vbo` : bool
            True if a `VertexBufferObject` should be created if the driver
            supports it; otherwise only a `VertexArray` is created.

    :rtype: `AbstractBuffer`
    """
    from pyglet import gl
    if (vbo and
        gl_info.have_version(1, 5) and
        _enable_vbo and
        not gl.current_context._workaround_vbo):
        return VertexBufferObject(size, target, usage)
    else:
        return VertexArray(size)


def create_mappable_buffer(size, target=GL_ARRAY_BUFFER, usage=GL_DYNAMIC_DRAW, vbo=True):
    """Create a mappable buffer of vertex data.

    :Parameters:
        `size` : int
            Size of the buffer, in bytes
        `target` : int
            OpenGL target buffer
        `usage` : int
            OpenGL usage constant
        `vbo` : bool
            True if a :py:class:`VertexBufferObject` should be created if the driver
            supports it; otherwise only a :py:class:`VertexArray` is created.

    :rtype: :py:class:`AbstractBuffer` with :py:class:`AbstractMappable`
    """
    from pyglet import gl
    if (vbo and
        gl_info.have_version(1, 5) and
        _enable_vbo and
        not gl.current_context._workaround_vbo):
        return MappableVertexBufferObject(size, target, usage)
    else:
        return VertexArray(size)
>>>>>>> 7b89bd68


class AbstractBuffer(object):
    """Abstract buffer of byte data.

    :Ivariables:
        `size` : int
            Size of buffer, in bytes
        `ptr` : int
            Memory offset of the buffer, as used by the ``glVertexPointer``
            family of functions
        `target` : int
            OpenGL buffer target, for example ``GL_ARRAY_BUFFER``
        `usage` : int
            OpenGL buffer usage, for example ``GL_DYNAMIC_DRAW``

    """

    ptr = 0
    size = 0

    def bind(self):
        """Bind this buffer to its OpenGL target."""
        raise NotImplementedError('abstract')

    def unbind(self):
        """Reset the buffer's OpenGL target."""
        raise NotImplementedError('abstract')

    def set_data(self, data):
        """Set the entire contents of the buffer.

        :Parameters:
            `data` : sequence of int or ctypes pointer
                The byte array to set.

        """
        raise NotImplementedError('abstract')

    def set_data_region(self, data, start, length):
        """Set part of the buffer contents.

        :Parameters:
            `data` : sequence of int or ctypes pointer
                The byte array of data to set
            `start` : int
                Offset to start replacing data
            `length` : int
                Length of region to replace

        """
        raise NotImplementedError('abstract')

    def map(self, invalidate=False):
        """Map the entire buffer into system memory.

        The mapped region must be subsequently unmapped with `unmap` before
        performing any other operations on the buffer.

        :Parameters:
            `invalidate` : bool
                If True, the initial contents of the mapped block need not
                reflect the actual contents of the buffer.

        :rtype: ``POINTER(ctypes.c_ubyte)``
        :return: Pointer to the mapped block in memory
        """
        raise NotImplementedError('abstract')

    def unmap(self):
        """Unmap a previously mapped memory block."""
        raise NotImplementedError('abstract')

    def resize(self, size):
        """Resize the buffer to a new size.

        :Parameters:
            `size` : int
                New size of the buffer, in bytes

        """

    def delete(self):
        """Delete this buffer, reducing system resource usage."""
        raise NotImplementedError('abstract')


class AbstractMappable(object):
    def get_region(self, start, size, ptr_type):
        """Map a region of the buffer into a ctypes array of the desired
        type.  This region does not need to be unmapped, but will become
        invalid if the buffer is resized.

        Note that although a pointer type is required, an array is mapped.
        For example::

            get_region(0, ctypes.sizeof(c_int) * 20, ctypes.POINTER(c_int * 20))

        will map bytes 0 to 80 of the buffer to an array of 20 ints.

        Changes to the array may not be recognised until the region's
        `AbstractBufferRegion.invalidate` method is called.

        :Parameters:
            `start` : int
                Offset into the buffer to map from, in bytes
            `size` : int
                Size of the buffer region to map, in bytes
            `ptr_type` : ctypes pointer type
                Pointer type describing the array format to create

<<<<<<< HEAD
        :rtype: `AbstractBufferRegion`
        """
        raise NotImplementedError('abstract')


class BufferObject(AbstractBuffer):
    """Lightweight representation of an OpenGL Buffer Object.
=======
        :rtype: :py:class:`AbstractBufferRegion`
        """
        raise NotImplementedError('abstract')


class VertexArray(AbstractBuffer, AbstractMappable):
    """A ctypes implementation of a vertex array.

    Many of the methods on this class are effectively no-op's, such as
    :py:meth:`bind`, :py:meth:`unbind`, :py:meth:`map`, :py:meth:`unmap` and
    :py:meth:`delete`; they exist in order to present
    a consistent interface with :py:class:`VertexBufferObject`.

    This buffer type is also mappable, and so :py:meth:`get_region` can be used.
    """

    def __init__(self, size):
        self.size = size

        self.array = (ctypes.c_byte * size)()
        self.ptr = ctypes.cast(self.array, ctypes.c_void_p).value

    def bind(self):
        pass

    def unbind(self):
        pass

    def set_data(self, data):
        ctypes.memmove(self.ptr, data, self.size)

    def set_data_region(self, data, start, length):
        ctypes.memmove(self.ptr + start, data, length)

    def map(self, invalidate=False):
        return self.array

    def unmap(self):
        pass

    def get_region(self, start, size, ptr_type):
        array = ctypes.cast(self.ptr + start, ptr_type).contents
        return VertexArrayRegion(array)

    def delete(self):
        pass

    def resize(self, size):
        array = (ctypes.c_byte * size)()
        ctypes.memmove(array, self.array, min(size, self.size))
        self.size = size
        self.array = array
        self.ptr = ctypes.cast(self.array, ctypes.c_void_p).value


class VertexBufferObject(AbstractBuffer):
    """Lightweight representation of an OpenGL VBO.
>>>>>>> 7b89bd68

    The data in the buffer is not replicated in any system memory (unless it
    is done so by the video driver).  While this can improve memory usage and
    possibly performance, updates to the buffer are relatively slow.

<<<<<<< HEAD
    This class does not implement `AbstractMappable`, and so has no
    ``get_region`` method.  See `MappableBufferObject` for a VBO class
    that does implement ``get_region``.
=======
    This class does not implement :py:class:`AbstractMappable`, and so has no
    :py:meth:`~AbstractMappable.get_region` method.  See 
    :py:class:`MappableVertexBufferObject` for a VBO class
    that does implement :py:meth:`~AbstractMappable.get_region`.
>>>>>>> 7b89bd68
    """

    def __init__(self, size, target, usage):
        self.size = size
        self.target = target
        self.usage = usage
        self._context = pyglet.gl.current_context

        vbo_id = GLuint()
        glGenBuffers(1, vbo_id)
        self.id = vbo_id.value

        # TODO: see if this needs to be done here:
        glBindBuffer(target, self.id)
        glBufferData(target, self.size, None, self.usage)

    def bind(self):
        glBindBuffer(self.target, self.id)

    def unbind(self):
        glBindBuffer(self.target, 0)

    def set_data(self, data):
        glBindBuffer(self.target, self.id)
        glBufferData(self.target, self.size, data, self.usage)

    def set_data_region(self, data, start, length):
        glBindBuffer(self.target, self.id)
        glBufferSubData(self.target, start, length, data)

    def map(self, invalidate=False):
        glPushClientAttrib(GL_CLIENT_VERTEX_ARRAY_BIT)
        glBindBuffer(self.target, self.id)
        if invalidate:
            glBufferData(self.target, self.size, None, self.usage)
        ptr = ctypes.cast(glMapBuffer(self.target, GL_WRITE_ONLY),
                          ctypes.POINTER(ctypes.c_byte * self.size)).contents
        glPopClientAttrib()
        return ptr

    def unmap(self):
        glPushClientAttrib(GL_CLIENT_VERTEX_ARRAY_BIT)
        glUnmapBuffer(self.target)
        glPopClientAttrib()

    def __del__(self):
        try:
            if self.id is not None:
                self._context.delete_buffer(self.id)
        except:
            pass

    def delete(self):
        vbo_id = GLuint(self.id)
        glDeleteBuffers(1, vbo_id)
        self.id = None

    def resize(self, size):
        # Map, create a copy, then reinitialize.
        temp = (ctypes.c_byte * size)()

        # TODO: test this since stubbing out legacy GL code
        # glPushClientAttrib(GL_CLIENT_VERTEX_ARRAY_BIT)

        glBindBuffer(self.target, self.id)
        data = glMapBuffer(self.target, GL_READ_ONLY)
        ctypes.memmove(temp, data, min(size, self.size))
        glUnmapBuffer(self.target)

        self.size = size
        glBufferData(self.target, self.size, temp, self.usage)
        # glPopClientAttrib()


<<<<<<< HEAD
class MappableBufferObject(BufferObject, AbstractMappable):
=======

class MappableVertexBufferObject(VertexBufferObject, AbstractMappable):
>>>>>>> 7b89bd68
    """A VBO with system-memory backed store.

    Updates to the data via `set_data`, `set_data_region` and `map` will be
    held in local memory until `bind` is called.  The advantage is that fewer
    OpenGL calls are needed, increasing performance.

    There may also be less performance penalty for resizing this buffer.

<<<<<<< HEAD
    Updates to data via `map` are committed immediately.
=======
    Updates to data via :py:meth:`map` are committed immediately.
>>>>>>> 7b89bd68
    """

    def __init__(self, size, target, usage):
        super(MappableBufferObject, self).__init__(size, target, usage)
        self.data = (ctypes.c_byte * size)()
        self.data_ptr = ctypes.cast(self.data, ctypes.c_void_p).value
        self._dirty_min = sys.maxsize
        self._dirty_max = 0

    def bind(self):
        # Commit pending data
        super(MappableBufferObject, self).bind()
        size = self._dirty_max - self._dirty_min
        if size > 0:
            if size == self.size:
                glBufferData(self.target, self.size, self.data, self.usage)
            else:
<<<<<<< HEAD
                glBufferSubData(self.target, self._dirty_min, size, self.data_ptr + self._dirty_min)
=======
                glBufferSubData(self.target, self._dirty_min, size,
                                self.data_ptr + self._dirty_min)
>>>>>>> 7b89bd68
            self._dirty_min = sys.maxsize
            self._dirty_max = 0

    def set_data(self, data):
        super(MappableBufferObject, self).set_data(data)
        ctypes.memmove(self.data, data, self.size)
        self._dirty_min = 0
        self._dirty_max = self.size

    def set_data_region(self, data, start, length):
        ctypes.memmove(self.data_ptr + start, data, length)
        self._dirty_min = min(start, self._dirty_min)
        self._dirty_max = max(start + length, self._dirty_max)

    def map(self, invalidate=False):
        self._dirty_min = 0
        self._dirty_max = self.size
        return self.data

    def unmap(self):
        pass

    def get_region(self, start, size, ptr_type):
        array = ctypes.cast(self.data_ptr + start, ptr_type).contents
        return BufferObjectRegion(self, start, start + size, array)

    def resize(self, size):
        data = (ctypes.c_byte * size)()
        ctypes.memmove(data, self.data, min(size, self.size))
        self.data = data
        self.data_ptr = ctypes.cast(self.data, ctypes.c_void_p).value

        self.size = size

        glBindBuffer(self.target, self.id)
        glBufferData(self.target, self.size, self.data, self.usage)

        self._dirty_min = sys.maxsize
        self._dirty_max = 0


class AbstractBufferRegion(object):
    """A mapped region of a buffer.

    Buffer regions are obtained using `AbstractMappable.get_region`.

    :Ivariables:
        `array` : ctypes array
            Array of data, of the type and count requested by ``get_region``.

    """

<<<<<<< HEAD
=======
    """

>>>>>>> 7b89bd68
    def invalidate(self):
        """Mark this region as changed.

        The buffer may not be updated with the latest contents of the
        array until this method is called.  (However, it may not be updated
        until the next time the buffer is used, for efficiency).
        """
        pass


<<<<<<< HEAD
class BufferObjectRegion(AbstractBufferRegion):
    """A mapped region of a BufferObject."""
=======
class VertexBufferObjectRegion(AbstractBufferRegion):
    """A mapped region of a VBO."""
>>>>>>> 7b89bd68

    def __init__(self, buffer, start, end, array):
        self.buffer = buffer
        self.start = start
        self.end = end
        self.array = array

    def invalidate(self):
        buffer = self.buffer
        buffer._dirty_min = min(buffer._dirty_min, self.start)
        buffer._dirty_max = max(buffer._dirty_max, self.end)

<<<<<<< HEAD
=======

class VertexArrayRegion(AbstractBufferRegion):
    """A mapped region of a vertex array.

    The :py:meth:`~AbstractBufferRegion.invalidate` method is a no-op but is
    provided in order to present a consistent interface with
    :py:meth:`VertexBufferObjectRegion`.
    """

    def __init__(self, array):
        self.array = array
>>>>>>> 7b89bd68


class IndirectArrayRegion(AbstractBufferRegion):
    """A mapped region in which data elements are not necessarily contiguous.

    This region class is used to wrap buffer regions in which the data
    must be accessed with some stride.  For example, in an interleaved buffer
    this region can be used to access a single interleaved component as if the
    data was contiguous.
    """

    def __init__(self, region, size, component_count, component_stride):
        """Wrap a buffer region.

        Use the `component_count` and `component_stride` parameters to specify
        the data layout of the encapsulated region.  For example, if RGBA
        data is to be accessed as if it were packed RGB, ``component_count``
        would be set to 3 and ``component_stride`` to 4.  If the region
        contains 10 RGBA tuples, the ``size`` parameter is ``3 * 10 = 30``.

        :Parameters:
            `region` : `AbstractBufferRegion`
                The region with interleaved data
            `size` : int
                The number of elements that this region will provide access to.
            `component_count` : int
                The number of elements that are contiguous before some must
                be skipped.
            `component_stride` : int
                The number of elements of interleaved data separating
                the contiguous sections.

        """
        self.region = region
        self.size = size
        self.count = component_count
        self.stride = component_stride
        self.array = self

    def __repr__(self):
        return 'IndirectArrayRegion(size=%d, count=%d, stride=%d)' % (
            self.size, self.count, self.stride)

    def __getitem__(self, index):
        count = self.count
        if not isinstance(index, slice):
            elem = index // count
            j = index % count
            return self.region.array[elem * self.stride + j]

        start = index.start or 0
        stop = index.stop
        step = index.step or 1
        if start < 0:
            start = self.size + start
        if stop is None:
            stop = self.size
        elif stop < 0:
            stop = self.size + stop

<<<<<<< HEAD
        assert step == 1 or step % count == 0, 'Step must be multiple of component count'
=======
        assert step == 1 or step % count == 0, "Step must be multiple of component count"
>>>>>>> 7b89bd68

        data_start = (start // count) * self.stride + start % count
        data_stop = (stop // count) * self.stride + stop % count
        data_step = step * self.stride

        #  TODO stepped getitem is probably wrong, see setitem for correct.
        value_step = step * count

        value = [0] * ((stop - start) // step)
        stride = self.stride
        for i in range(count):
            value[i::value_step] = self.region.array[data_start + i:data_stop + i:data_step]
        return value

    def __setitem__(self, index, value):
        count = self.count
        if not isinstance(index, slice):
            elem = index // count
            j = index % count
            self.region.array[elem * self.stride + j] = value
            return

        start = index.start or 0
        stop = index.stop
        step = index.step or 1
        if start < 0:
            start = self.size + start
        if stop is None:
            stop = self.size
        elif stop < 0:
            stop = self.size + stop

<<<<<<< HEAD
        assert step == 1 or step % count == 0, 'Step must be multiple of component count'
=======
        assert step == 1 or step % count == 0, "Step must be multiple of component count"
>>>>>>> 7b89bd68

        data_start = (start // count) * self.stride + start % count
        data_stop = (stop // count) * self.stride + stop % count

        if step == 1:
            data_step = self.stride
            value_step = count
            for i in range(count):
                self.region.array[data_start + i:data_stop + i:data_step] = value[i::value_step]
        else:
            data_step = (step // count) * self.stride
            self.region.array[data_start:data_stop:data_step] = value

    def invalidate(self):
        self.region.invalidate()<|MERGE_RESOLUTION|>--- conflicted
+++ resolved
@@ -33,27 +33,16 @@
 # ----------------------------------------------------------------------------
 # $Id:$
 
-<<<<<<< HEAD
 """Byte abstractions of OpenGL Buffer Objects.
-=======
-"""Byte abstractions of Vertex Buffer Objects and vertex arrays.
->>>>>>> 7b89bd68
 
 Use `create_buffer` to create a Buffer Object.
 
 Buffers can optionally be created "mappable" (incorporating the
-<<<<<<< HEAD
 `AbstractMappable` mix-in).  In this case the buffer provides a ``get_region``
 method which provides the most efficient path for updating partial data within
 the buffer.
 """
 from builtins import range
-=======
-:py:class:`AbstractMappable` mix-in).  In this case the buffer provides a
-:py:meth:`~AbstractMappable.get_region` method which provides the most
-efficient path for updating partial data within the buffer.
-"""
->>>>>>> 7b89bd68
 from builtins import object
 
 __docformat__ = 'restructuredtext'
@@ -66,20 +55,8 @@
 from pyglet.gl import *
 
 
-<<<<<<< HEAD
 def create_buffer(size, target=GL_ARRAY_BUFFER, usage=GL_DYNAMIC_DRAW, mappable=True):
     """Create a buffer object for vertex or other data.
-=======
-# Enable workaround permanently if any VBO is created on a context that has
-# this workaround.  (On systems with multiple contexts where one is
-# unaffected, the workaround will be enabled unconditionally on all of the
-# contexts anyway.  This is completely unlikely anyway).
-_workaround_vbo_finish = False
-
-
-def create_buffer(size, target=GL_ARRAY_BUFFER, usage=GL_DYNAMIC_DRAW, vbo=True):
-    """Create a buffer of vertex data.
->>>>>>> 7b89bd68
 
     :Parameters:
         `size` : int
@@ -87,7 +64,6 @@
         `target` : int
             OpenGL target buffer (defaults to GL_ARRAY_BUFFER)
         `usage` : int
-<<<<<<< HEAD
             OpenGL usage constant (defaults to GL_DYNAMIC_DRAW)
         `mappable` : bool
             True to create a mappable buffer (defaults to True)
@@ -98,50 +74,6 @@
         return MappableBufferObject(size, target, usage)
     else:
         return BufferObject(size, target, usage)
-
-=======
-            OpenGL usage constant
-        `vbo` : bool
-            True if a `VertexBufferObject` should be created if the driver
-            supports it; otherwise only a `VertexArray` is created.
-
-    :rtype: `AbstractBuffer`
-    """
-    from pyglet import gl
-    if (vbo and
-        gl_info.have_version(1, 5) and
-        _enable_vbo and
-        not gl.current_context._workaround_vbo):
-        return VertexBufferObject(size, target, usage)
-    else:
-        return VertexArray(size)
-
-
-def create_mappable_buffer(size, target=GL_ARRAY_BUFFER, usage=GL_DYNAMIC_DRAW, vbo=True):
-    """Create a mappable buffer of vertex data.
-
-    :Parameters:
-        `size` : int
-            Size of the buffer, in bytes
-        `target` : int
-            OpenGL target buffer
-        `usage` : int
-            OpenGL usage constant
-        `vbo` : bool
-            True if a :py:class:`VertexBufferObject` should be created if the driver
-            supports it; otherwise only a :py:class:`VertexArray` is created.
-
-    :rtype: :py:class:`AbstractBuffer` with :py:class:`AbstractMappable`
-    """
-    from pyglet import gl
-    if (vbo and
-        gl_info.have_version(1, 5) and
-        _enable_vbo and
-        not gl.current_context._workaround_vbo):
-        return MappableVertexBufferObject(size, target, usage)
-    else:
-        return VertexArray(size)
->>>>>>> 7b89bd68
 
 
 class AbstractBuffer(object):
@@ -243,7 +175,7 @@
         will map bytes 0 to 80 of the buffer to an array of 20 ints.
 
         Changes to the array may not be recognised until the region's
-        `AbstractBufferRegion.invalidate` method is called.
+        :py:meth:`AbstractBufferRegion.invalidate` method is called.
 
         :Parameters:
             `start` : int
@@ -253,88 +185,22 @@
             `ptr_type` : ctypes pointer type
                 Pointer type describing the array format to create
 
-<<<<<<< HEAD
-        :rtype: `AbstractBufferRegion`
+        :rtype: :py:class:`AbstractBufferRegion`
         """
         raise NotImplementedError('abstract')
 
 
 class BufferObject(AbstractBuffer):
     """Lightweight representation of an OpenGL Buffer Object.
-=======
-        :rtype: :py:class:`AbstractBufferRegion`
-        """
-        raise NotImplementedError('abstract')
-
-
-class VertexArray(AbstractBuffer, AbstractMappable):
-    """A ctypes implementation of a vertex array.
-
-    Many of the methods on this class are effectively no-op's, such as
-    :py:meth:`bind`, :py:meth:`unbind`, :py:meth:`map`, :py:meth:`unmap` and
-    :py:meth:`delete`; they exist in order to present
-    a consistent interface with :py:class:`VertexBufferObject`.
-
-    This buffer type is also mappable, and so :py:meth:`get_region` can be used.
-    """
-
-    def __init__(self, size):
-        self.size = size
-
-        self.array = (ctypes.c_byte * size)()
-        self.ptr = ctypes.cast(self.array, ctypes.c_void_p).value
-
-    def bind(self):
-        pass
-
-    def unbind(self):
-        pass
-
-    def set_data(self, data):
-        ctypes.memmove(self.ptr, data, self.size)
-
-    def set_data_region(self, data, start, length):
-        ctypes.memmove(self.ptr + start, data, length)
-
-    def map(self, invalidate=False):
-        return self.array
-
-    def unmap(self):
-        pass
-
-    def get_region(self, start, size, ptr_type):
-        array = ctypes.cast(self.ptr + start, ptr_type).contents
-        return VertexArrayRegion(array)
-
-    def delete(self):
-        pass
-
-    def resize(self, size):
-        array = (ctypes.c_byte * size)()
-        ctypes.memmove(array, self.array, min(size, self.size))
-        self.size = size
-        self.array = array
-        self.ptr = ctypes.cast(self.array, ctypes.c_void_p).value
-
-
-class VertexBufferObject(AbstractBuffer):
-    """Lightweight representation of an OpenGL VBO.
->>>>>>> 7b89bd68
 
     The data in the buffer is not replicated in any system memory (unless it
     is done so by the video driver).  While this can improve memory usage and
     possibly performance, updates to the buffer are relatively slow.
 
-<<<<<<< HEAD
-    This class does not implement `AbstractMappable`, and so has no
-    ``get_region`` method.  See `MappableBufferObject` for a VBO class
-    that does implement ``get_region``.
-=======
     This class does not implement :py:class:`AbstractMappable`, and so has no
     :py:meth:`~AbstractMappable.get_region` method.  See 
     :py:class:`MappableVertexBufferObject` for a VBO class
     that does implement :py:meth:`~AbstractMappable.get_region`.
->>>>>>> 7b89bd68
     """
 
     def __init__(self, size, target, usage):
@@ -409,12 +275,7 @@
         # glPopClientAttrib()
 
 
-<<<<<<< HEAD
 class MappableBufferObject(BufferObject, AbstractMappable):
-=======
-
-class MappableVertexBufferObject(VertexBufferObject, AbstractMappable):
->>>>>>> 7b89bd68
     """A VBO with system-memory backed store.
 
     Updates to the data via `set_data`, `set_data_region` and `map` will be
@@ -423,13 +284,8 @@
 
     There may also be less performance penalty for resizing this buffer.
 
-<<<<<<< HEAD
-    Updates to data via `map` are committed immediately.
-=======
     Updates to data via :py:meth:`map` are committed immediately.
->>>>>>> 7b89bd68
-    """
-
+    """
     def __init__(self, size, target, usage):
         super(MappableBufferObject, self).__init__(size, target, usage)
         self.data = (ctypes.c_byte * size)()
@@ -445,12 +301,7 @@
             if size == self.size:
                 glBufferData(self.target, self.size, self.data, self.usage)
             else:
-<<<<<<< HEAD
                 glBufferSubData(self.target, self._dirty_min, size, self.data_ptr + self._dirty_min)
-=======
-                glBufferSubData(self.target, self._dirty_min, size,
-                                self.data_ptr + self._dirty_min)
->>>>>>> 7b89bd68
             self._dirty_min = sys.maxsize
             self._dirty_max = 0
 
@@ -495,19 +346,14 @@
 class AbstractBufferRegion(object):
     """A mapped region of a buffer.
 
-    Buffer regions are obtained using `AbstractMappable.get_region`.
+    Buffer regions are obtained using :py:meth:`~AbstractMappable.get_region`.
 
     :Ivariables:
         `array` : ctypes array
-            Array of data, of the type and count requested by ``get_region``.
-
-    """
-
-<<<<<<< HEAD
-=======
-    """
-
->>>>>>> 7b89bd68
+            Array of data, of the type and count requested by
+            :py:meth:`~AbstractMappable.get_region`.
+
+    """
     def invalidate(self):
         """Mark this region as changed.
 
@@ -518,13 +364,8 @@
         pass
 
 
-<<<<<<< HEAD
 class BufferObjectRegion(AbstractBufferRegion):
     """A mapped region of a BufferObject."""
-=======
-class VertexBufferObjectRegion(AbstractBufferRegion):
-    """A mapped region of a VBO."""
->>>>>>> 7b89bd68
 
     def __init__(self, buffer, start, end, array):
         self.buffer = buffer
@@ -536,21 +377,6 @@
         buffer = self.buffer
         buffer._dirty_min = min(buffer._dirty_min, self.start)
         buffer._dirty_max = max(buffer._dirty_max, self.end)
-
-<<<<<<< HEAD
-=======
-
-class VertexArrayRegion(AbstractBufferRegion):
-    """A mapped region of a vertex array.
-
-    The :py:meth:`~AbstractBufferRegion.invalidate` method is a no-op but is
-    provided in order to present a consistent interface with
-    :py:meth:`VertexBufferObjectRegion`.
-    """
-
-    def __init__(self, array):
-        self.array = array
->>>>>>> 7b89bd68
 
 
 class IndirectArrayRegion(AbstractBufferRegion):
@@ -611,11 +437,7 @@
         elif stop < 0:
             stop = self.size + stop
 
-<<<<<<< HEAD
         assert step == 1 or step % count == 0, 'Step must be multiple of component count'
-=======
-        assert step == 1 or step % count == 0, "Step must be multiple of component count"
->>>>>>> 7b89bd68
 
         data_start = (start // count) * self.stride + start % count
         data_stop = (stop // count) * self.stride + stop % count
@@ -648,11 +470,7 @@
         elif stop < 0:
             stop = self.size + stop
 
-<<<<<<< HEAD
         assert step == 1 or step % count == 0, 'Step must be multiple of component count'
-=======
-        assert step == 1 or step % count == 0, "Step must be multiple of component count"
->>>>>>> 7b89bd68
 
         data_start = (start // count) * self.stride + start % count
         data_stop = (stop // count) * self.stride + stop % count
