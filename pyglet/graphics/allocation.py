# ----------------------------------------------------------------------------
# pyglet
# Copyright (c) 2006-2008 Alex Holkner
# Copyright (c) 2008-2019 pyglet contributors
# All rights reserved.
#
# Redistribution and use in source and binary forms, with or without
# modification, are permitted provided that the following conditions
# are met:
#
#  * Redistributions of source code must retain the above copyright
#    notice, this list of conditions and the following disclaimer.
#  * Redistributions in binary form must reproduce the above copyright
#    notice, this list of conditions and the following disclaimer in
#    the documentation and/or other materials provided with the
#    distribution.
#  * Neither the name of pyglet nor the names of its
#    contributors may be used to endorse or promote products
#    derived from this software without specific prior written
#    permission.
#
# THIS SOFTWARE IS PROVIDED BY THE COPYRIGHT HOLDERS AND CONTRIBUTORS
# "AS IS" AND ANY EXPRESS OR IMPLIED WARRANTIES, INCLUDING, BUT NOT
# LIMITED TO, THE IMPLIED WARRANTIES OF MERCHANTABILITY AND FITNESS
# FOR A PARTICULAR PURPOSE ARE DISCLAIMED. IN NO EVENT SHALL THE
# COPYRIGHT OWNER OR CONTRIBUTORS BE LIABLE FOR ANY DIRECT, INDIRECT,
# INCIDENTAL, SPECIAL, EXEMPLARY, OR CONSEQUENTIAL DAMAGES (INCLUDING,
# BUT NOT LIMITED TO, PROCUREMENT OF SUBSTITUTE GOODS OR SERVICES;
# LOSS OF USE, DATA, OR PROFITS; OR BUSINESS INTERRUPTION) HOWEVER
# CAUSED AND ON ANY THEORY OF LIABILITY, WHETHER IN CONTRACT, STRICT
# LIABILITY, OR TORT (INCLUDING NEGLIGENCE OR OTHERWISE) ARISING IN
# ANY WAY OUT OF THE USE OF THIS SOFTWARE, EVEN IF ADVISED OF THE
# POSSIBILITY OF SUCH DAMAGE.
# ----------------------------------------------------------------------------

<<<<<<< HEAD
"""Memory allocation algorithm for vertex buffers.
=======
"""Memory allocation algorithm for vertex arrays and buffers.
>>>>>>> 16359e07

The region allocator is used to allocate vertex indices within a vertex
domain's  multiple buffers.  ("Buffer" refers to any abstract buffer presented
by :py:mod:`pyglet.graphics.vertexbuffer`.
 
The allocator will at times request more space from the buffers. The current
policy is to double the buffer size when there is not enough room to fulfil an
allocation.  The buffer is never resized smaller.

The allocator maintains references to free space only; it is the caller's
responsibility to maintain the allocated regions.
"""
<<<<<<< HEAD
=======
from __future__ import print_function
from __future__ import division
from builtins import str
from builtins import zip
from builtins import object
>>>>>>> 16359e07

# Common cases:
# -regions will be the same size (instances of same object, e.g. sprites)
# -regions will not usually be resized (only exception is text)
# -alignment of 4 vertices (glyphs, sprites, images, ...)
#
# Optimise for:
# -keeping regions adjacent, reduce the number of entries in glMultiDrawArrays
# -finding large blocks of allocated regions quickly (for drawing)
# -finding block of unallocated space is the _uncommon_ case!
#
# Decisions:
# -don't over-allocate regions to any alignment -- this would require more
#  work in finding the allocated spaces (for drawing) and would result in
#  more entries in glMultiDrawArrays
# -don't move blocks when they truncate themselves.  try not to allocate the
#  space they freed too soon (they will likely need grow back into it later,
#  and growing will usually require a reallocation).
# -allocator does not track individual allocated regions.  Trusts caller
#  to provide accurate (start, size) tuple, which completely describes
#  a region from the allocator's point of view.
# -this means that compacting is probably not feasible, or would be hideously
#  expensive


class AllocatorMemoryException(Exception):
    """The buffer is not large enough to fulfil an allocation.

    Raised by `Allocator` methods when the operation failed due to
    lack of buffer space.  The buffer should be increased to at least
    requested_capacity and then the operation retried (guaranteed to
    pass second time).
    """

    def __init__(self, requested_capacity):
        self.requested_capacity = requested_capacity


class Allocator(object):
    """Buffer space allocation implementation."""

<<<<<<< HEAD
=======
    __slots__ = 'capacity', 'starts', 'sizes'

>>>>>>> 16359e07
    def __init__(self, capacity):
        """Create an allocator for a buffer of the specified capacity.

        :Parameters:
            `capacity` : int
                Maximum size of the buffer.

        """
        self.capacity = capacity

        # Allocated blocks.  Start index and size in parallel lists.
        #
        # # = allocated, - = free
        #
        #  0  3 5        15   20  24                    40
        # |###--##########-----####----------------------|
        #
        # starts = [0, 5, 20]
        # sizes = [3, 10, 4]
        #
        # To calculate free blocks:
        # for i in range(0, len(starts)):
        #   free_start[i] = starts[i] + sizes[i]
        #   free_size[i] =  starts[i+1] - free_start[i]
        # free_size[i+1] = self.capacity - free_start[-1]

        self.starts = []
        self.sizes = []

    def set_capacity(self, size):
        """Resize the maximum buffer size.
        
        The capacity cannot be reduced.

        :Parameters:
            `size` : int
                New maximum size of the buffer.

        """
        assert size > self.capacity
        self.capacity = size

    def alloc(self, size):
        """Allocate memory in the buffer.

        Raises `AllocatorMemoryException` if the allocation cannot be
        fulfilled.

        :Parameters:
            `size` : int
                Size of region to allocate.
               
        :rtype: int
        :return: Starting index of the allocated region.
        """
        assert size >= 0

        if size == 0:
            return 0

<<<<<<< HEAD
        # return start, or raise AllocatorMemoryException

=======
        # Return start, or raise AllocatorMemoryException
>>>>>>> 16359e07
        if not self.starts:
            if size <= self.capacity:
                self.starts.append(0)
                self.sizes.append(size)
                return 0
            else:
                raise AllocatorMemoryException(size)

        # Restart from zero if space exists
        if self.starts[0] > size:
            self.starts.insert(0, 0)
            self.sizes.insert(0, size)
            return 0

        # Allocate in a free space
        free_start = self.starts[0] + self.sizes[0]
        for i, (alloc_start, alloc_size) in enumerate(zip(self.starts[1:], self.sizes[1:])):
            # Danger!  
            # i is actually index - 1 because of slicing above...
            # starts[i]   points to the block before this free space
            # starts[i+1] points to the block after this free space, and is always valid.
            free_size = alloc_start - free_start
            if free_size == size:
                # Merge previous block with this one (removing this free space)
                self.sizes[i] += free_size + alloc_size
                del self.starts[i + 1]
                del self.sizes[i + 1]
                return free_start
            elif free_size > size:
                # Increase size of previous block to intrude into this free space.
                self.sizes[i] += size
                return free_start
            free_start = alloc_start + alloc_size

        # Allocate at end of capacity
        free_size = self.capacity - free_start
        if free_size >= size:
            self.sizes[-1] += size
            return free_start

        raise AllocatorMemoryException(self.capacity + size - free_size)

    def realloc(self, start, size, new_size):
        """Reallocate a region of the buffer.

        This is more efficient than separate `dealloc` and `alloc` calls, as
        the region can often be resized in-place.

        Raises `AllocatorMemoryException` if the allocation cannot be
        fulfilled.

        :Parameters:
            `start` : int
                Current starting index of the region.
            `size` : int
                Current size of the region.
            `new_size` : int
                New size of the region.

        """
        assert size >= 0 and new_size >= 0

        if new_size == 0:
            if size != 0:
                self.dealloc(start, size)
            return 0
        elif size == 0:
            return self.alloc(new_size)

<<<<<<< HEAD
        # return start or raise AllocatorMemoryException
=======
        # return start, or raise AllocatorMemoryException
>>>>>>> 16359e07

        # Truncation is the same as deallocating the tail cruft
        if new_size < size:
            self.dealloc(start + new_size, size - new_size)
            return start

        # Find which block it lives in
        for i, (alloc_start, alloc_size) in enumerate(zip(*(self.starts, self.sizes))):
            p = start - alloc_start
            if p >= 0 and size <= alloc_size - p:
                break
        if not (p >= 0 and size <= alloc_size - p):
            print(list(zip(self.starts, self.sizes)))
            print(start, size, new_size)
            print(p, alloc_start, alloc_size)
        assert p >= 0 and size <= alloc_size - p, 'Region not allocated'

        if size == alloc_size - p:
<<<<<<< HEAD
            # Region is at end of block.  Find how much free space is after it.
=======
            # Region is at end of block. Find how much free space is after it.
>>>>>>> 16359e07
            is_final_block = i == len(self.starts) - 1
            if not is_final_block:
                free_size = self.starts[i + 1] - (start + size)
            else:
                free_size = self.capacity - (start + size)

            # TODO: If region is an entire block being an island in free space,
            #       can possibly extend in both directions.

            if free_size == new_size - size and not is_final_block:
                # Merge block with next (region is expanded in place to
                # exactly fill the free space)
                self.sizes[i] += free_size + self.sizes[i + 1]
                del self.starts[i + 1]
                del self.sizes[i + 1]
                return start
            elif free_size > new_size - size:
                # Expand region in place
                self.sizes[i] += new_size - size
                return start

        # The block must be repositioned.  Dealloc then alloc.

        # But don't do this!  If alloc fails, we've already silently dealloc'd
        # the original block.
        #   self.dealloc(start, size)
        #   return self.alloc(new_size)

        # It must be alloc'd first.  We're not missing an optimisation 
        # here, because if freeing the block would've allowed for the block to 
        # be placed in the resulting free space, one of the above in-place
        # checks would've found it.
        result = self.alloc(new_size)
        self.dealloc(start, size)
        return result

    def dealloc(self, start, size):
        """Free a region of the buffer.

        :Parameters:
            `start` : int
                Starting index of the region.
            `size` : int
                Size of the region.

        """
        assert size >= 0

        if size == 0:
            return

        assert self.starts

        # Find which block needs to be split
        for i, (alloc_start, alloc_size) in enumerate(zip(*(self.starts, self.sizes))):
            p = start - alloc_start
            if p >= 0 and size <= alloc_size - p:
                break

        # Assert we left via the break
        assert p >= 0 and size <= alloc_size - p, 'Region not allocated'

        if p == 0 and size == alloc_size:
            # Remove entire block
            del self.starts[i]
            del self.sizes[i]
        elif p == 0:
            # Truncate beginning of block
            self.starts[i] += size
            self.sizes[i] -= size
        elif size == alloc_size - p:
            # Truncate end of block
            self.sizes[i] -= size
        else:
            # Reduce size of left side, insert block at right side
            #   $ = dealloc'd block, # = alloc'd region from same block
            #
            #   <------8------>
            #   <-5-><-6-><-7->
            #   1    2    3    4
            #   #####$$$$$#####
            #
            #   1 = alloc_start
            #   2 = start
            #   3 = start + size
            #   4 = alloc_start + alloc_size
            #   5 = start - alloc_start = p
            #   6 = size
            #   7 = {8} - ({5} + {6}) = alloc_size - (p + size)
            #   8 = alloc_size
            #
            self.sizes[i] = p
            self.starts.insert(i + 1, start + size)
            self.sizes.insert(i + 1, alloc_size - (p + size))

    def get_allocated_regions(self):
        """Get a list of (aggregate) allocated regions.

        The result of this method is ``(starts, sizes)``, where ``starts`` is
        a list of starting indices of the regions and ``sizes`` their
        corresponding lengths.

        :rtype: (list, list)
        """
        # return (starts, sizes); len(starts) == len(sizes)
        return self.starts, self.sizes

    def get_fragmented_free_size(self):
        """Returns the amount of space unused, not including the final
        free block.

        :rtype: int
        """
        if not self.starts:
            return 0

        # Variation of search for free block.
        total_free = 0
        free_start = self.starts[0] + self.sizes[0]
        for i, (alloc_start, alloc_size) in enumerate(zip(self.starts[1:], self.sizes[1:])):
            total_free += alloc_start - free_start
            free_start = alloc_start + alloc_size

        return total_free

    def get_free_size(self):
        """Return the amount of space unused.
        
        :rtype: int
        """
        if not self.starts:
            return self.capacity

        free_end = self.capacity - (self.starts[-1] + self.sizes[-1])
        return self.get_fragmented_free_size() + free_end

    def get_usage(self):
        """Return fraction of capacity currently allocated.
        
        :rtype: float
        """
        return 1. - self.get_free_size() / float(self.capacity)

    def get_fragmentation(self):
        """Return fraction of free space that is not expandable.
        
        :rtype: float
        """
        free_size = self.get_free_size()
        if free_size == 0:
            return 0.
        return self.get_fragmented_free_size() / float(self.get_free_size())

<<<<<<< HEAD
    @property
    def is_empty(self):
        return not self.starts

=======
>>>>>>> 16359e07
    def __str__(self):
        return 'allocs=' + repr(list(zip(self.starts, self.sizes)))

    def __repr__(self):
        return '<%s %s>' % (self.__class__.__name__, str(self))<|MERGE_RESOLUTION|>--- conflicted
+++ resolved
@@ -33,11 +33,7 @@
 # POSSIBILITY OF SUCH DAMAGE.
 # ----------------------------------------------------------------------------
 
-<<<<<<< HEAD
-"""Memory allocation algorithm for vertex buffers.
-=======
 """Memory allocation algorithm for vertex arrays and buffers.
->>>>>>> 16359e07
 
 The region allocator is used to allocate vertex indices within a vertex
 domain's  multiple buffers.  ("Buffer" refers to any abstract buffer presented
@@ -50,14 +46,11 @@
 The allocator maintains references to free space only; it is the caller's
 responsibility to maintain the allocated regions.
 """
-<<<<<<< HEAD
-=======
 from __future__ import print_function
 from __future__ import division
 from builtins import str
 from builtins import zip
 from builtins import object
->>>>>>> 16359e07
 
 # Common cases:
 # -regions will be the same size (instances of same object, e.g. sprites)
@@ -99,11 +92,8 @@
 class Allocator(object):
     """Buffer space allocation implementation."""
 
-<<<<<<< HEAD
-=======
     __slots__ = 'capacity', 'starts', 'sizes'
 
->>>>>>> 16359e07
     def __init__(self, capacity):
         """Create an allocator for a buffer of the specified capacity.
 
@@ -136,7 +126,7 @@
     def set_capacity(self, size):
         """Resize the maximum buffer size.
         
-        The capacity cannot be reduced.
+        The capaity cannot be reduced.
 
         :Parameters:
             `size` : int
@@ -164,12 +154,7 @@
         if size == 0:
             return 0
 
-<<<<<<< HEAD
-        # return start, or raise AllocatorMemoryException
-
-=======
         # Return start, or raise AllocatorMemoryException
->>>>>>> 16359e07
         if not self.starts:
             if size <= self.capacity:
                 self.starts.append(0)
@@ -195,11 +180,12 @@
             if free_size == size:
                 # Merge previous block with this one (removing this free space)
                 self.sizes[i] += free_size + alloc_size
-                del self.starts[i + 1]
-                del self.sizes[i + 1]
+                del self.starts[i+1]
+                del self.sizes[i+1]
                 return free_start
             elif free_size > size:
-                # Increase size of previous block to intrude into this free space.
+                # Increase size of previous block to intrude into this free
+                # space.
                 self.sizes[i] += size
                 return free_start
             free_start = alloc_start + alloc_size
@@ -209,7 +195,7 @@
         if free_size >= size:
             self.sizes[-1] += size
             return free_start
-
+        
         raise AllocatorMemoryException(self.capacity + size - free_size)
 
     def realloc(self, start, size, new_size):
@@ -231,7 +217,7 @@
 
         """
         assert size >= 0 and new_size >= 0
-
+        
         if new_size == 0:
             if size != 0:
                 self.dealloc(start, size)
@@ -239,17 +225,13 @@
         elif size == 0:
             return self.alloc(new_size)
 
-<<<<<<< HEAD
-        # return start or raise AllocatorMemoryException
-=======
         # return start, or raise AllocatorMemoryException
->>>>>>> 16359e07
 
         # Truncation is the same as deallocating the tail cruft
         if new_size < size:
             self.dealloc(start + new_size, size - new_size)
             return start
-
+            
         # Find which block it lives in
         for i, (alloc_start, alloc_size) in enumerate(zip(*(self.starts, self.sizes))):
             p = start - alloc_start
@@ -262,19 +244,15 @@
         assert p >= 0 and size <= alloc_size - p, 'Region not allocated'
 
         if size == alloc_size - p:
-<<<<<<< HEAD
-            # Region is at end of block.  Find how much free space is after it.
-=======
             # Region is at end of block. Find how much free space is after it.
->>>>>>> 16359e07
             is_final_block = i == len(self.starts) - 1
             if not is_final_block:
                 free_size = self.starts[i + 1] - (start + size)
             else:
                 free_size = self.capacity - (start + size)
 
-            # TODO: If region is an entire block being an island in free space,
-            #       can possibly extend in both directions.
+            # TODO If region is an entire block being an island in free space, 
+            # can possibly extend in both directions.
 
             if free_size == new_size - size and not is_final_block:
                 # Merge block with next (region is expanded in place to
@@ -289,7 +267,7 @@
                 return start
 
         # The block must be repositioned.  Dealloc then alloc.
-
+        
         # But don't do this!  If alloc fails, we've already silently dealloc'd
         # the original block.
         #   self.dealloc(start, size)
@@ -319,13 +297,13 @@
             return
 
         assert self.starts
-
+        
         # Find which block needs to be split
         for i, (alloc_start, alloc_size) in enumerate(zip(*(self.starts, self.sizes))):
             p = start - alloc_start
             if p >= 0 and size <= alloc_size - p:
                 break
-
+        
         # Assert we left via the break
         assert p >= 0 and size <= alloc_size - p, 'Region not allocated'
 
@@ -420,13 +398,6 @@
             return 0.
         return self.get_fragmented_free_size() / float(self.get_free_size())
 
-<<<<<<< HEAD
-    @property
-    def is_empty(self):
-        return not self.starts
-
-=======
->>>>>>> 16359e07
     def __str__(self):
         return 'allocs=' + repr(list(zip(self.starts, self.sizes)))
 
