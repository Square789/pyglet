--- conflicted
+++ resolved
@@ -73,8 +73,6 @@
     def applicationDidFinishLaunching_(self, notification):
         self._pyglet_loop._finished_launching = True
 
-<<<<<<< HEAD
-=======
         # Force App to activate to the foreground due to being an unbundled CLI program.
         # This prevents an issue where if you move the mouse when launching the program, it's focus can be stolen
         # by an app under/behind it leading to a weird state of input and the menu bar being greyed out until
@@ -99,7 +97,6 @@
     def applicationWillFinishLaunching_(self, notification):
         pass
 
->>>>>>> 6f74295c
     @_AppDelegate.method('B')
     def applicationSupportsSecureRestorableState_(self):
         return True
