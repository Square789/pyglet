--- conflicted
+++ resolved
@@ -38,12 +38,8 @@
 tools/genwrappers.py xsync
 
 Do not modify this file.
-<<<<<<< HEAD
-'''
-=======
 """
 
->>>>>>> ecad2e89
 import ctypes
 from ctypes import *
 
