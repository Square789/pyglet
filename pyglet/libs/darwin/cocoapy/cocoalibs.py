from ctypes import *
from ctypes import util

from .runtime import send_message, ObjCInstance
from .cocoatypes import *

<<<<<<< HEAD
import sys
=======
>>>>>>> 8e14833f

######################################################################

# CORE FOUNDATION

cf = cdll.LoadLibrary(util.find_library('CoreFoundation'))

kCFStringEncodingUTF8 = 0x08000100

CFAllocatorRef = c_void_p
CFStringEncoding = c_uint32

cf.CFStringCreateWithCString.restype = c_void_p
cf.CFStringCreateWithCString.argtypes = [CFAllocatorRef, c_char_p, CFStringEncoding]

cf.CFRelease.restype = c_void_p
cf.CFRelease.argtypes = [c_void_p]

cf.CFStringGetLength.restype = CFIndex
cf.CFStringGetLength.argtypes = [c_void_p]

cf.CFStringGetMaximumSizeForEncoding.restype = CFIndex
cf.CFStringGetMaximumSizeForEncoding.argtypes = [CFIndex, CFStringEncoding]

cf.CFStringGetCString.restype = c_bool
cf.CFStringGetCString.argtypes = [c_void_p, c_char_p, CFIndex, CFStringEncoding]

cf.CFStringGetTypeID.restype = CFTypeID
cf.CFStringGetTypeID.argtypes = []

cf.CFAttributedStringCreate.restype = c_void_p
cf.CFAttributedStringCreate.argtypes = [CFAllocatorRef, c_void_p, c_void_p]

# Core Foundation type to Python type conversion functions

def CFSTR(string):
    return ObjCInstance(c_void_p(cf.CFStringCreateWithCString(
            None, string.encode('utf8'), kCFStringEncodingUTF8)))

# Other possible names for this method:
# at, ampersat, arobe, apenstaartje (little monkey tail), strudel,
# klammeraffe (spider monkey), little_mouse, arroba, sobachka (doggie)
# malpa (monkey), snabel (trunk), papaki (small duck), afna (monkey),
# kukac (caterpillar).
def get_NSString(string):
    """Autoreleased version of CFSTR"""
    return CFSTR(string).autorelease()

def cfstring_to_string(cfstring):
    length = cf.CFStringGetLength(cfstring)
    size = cf.CFStringGetMaximumSizeForEncoding(length, kCFStringEncodingUTF8)
    buffer = c_buffer(size + 1)
    result = cf.CFStringGetCString(cfstring, buffer, len(buffer), kCFStringEncodingUTF8)
    if result:
        return str(buffer.value, 'utf-8')

cf.CFDataCreate.restype = c_void_p
cf.CFDataCreate.argtypes = [c_void_p, c_void_p, CFIndex]

cf.CFDataGetBytes.restype = None
cf.CFDataGetBytes.argtypes = [c_void_p, CFRange, c_void_p]

cf.CFDataGetLength.restype = CFIndex
cf.CFDataGetLength.argtypes = [c_void_p]

cf.CFDictionaryGetValue.restype = c_void_p
cf.CFDictionaryGetValue.argtypes = [c_void_p, c_void_p]

cf.CFDictionaryAddValue.restype = None
cf.CFDictionaryAddValue.argtypes = [c_void_p, c_void_p, c_void_p]

cf.CFDictionaryCreateMutable.restype = c_void_p
cf.CFDictionaryCreateMutable.argtypes = [CFAllocatorRef, CFIndex, c_void_p, c_void_p]

cf.CFNumberCreate.restype = c_void_p
cf.CFNumberCreate.argtypes = [CFAllocatorRef, CFNumberType, c_void_p]

cf.CFNumberGetType.restype = CFNumberType
cf.CFNumberGetType.argtypes = [c_void_p]

cf.CFNumberGetValue.restype = c_ubyte
cf.CFNumberGetValue.argtypes = [c_void_p, CFNumberType, c_void_p]

cf.CFNumberGetTypeID.restype = CFTypeID
cf.CFNumberGetTypeID.argtypes = []

cf.CFGetTypeID.restype = CFTypeID
cf.CFGetTypeID.argtypes = [c_void_p]

# CFNumber.h
kCFNumberSInt8Type     = 1
kCFNumberSInt16Type    = 2
kCFNumberSInt32Type    = 3
kCFNumberSInt64Type    = 4
kCFNumberFloat32Type   = 5
kCFNumberFloat64Type   = 6
kCFNumberCharType      = 7
kCFNumberShortType     = 8
kCFNumberIntType       = 9
kCFNumberLongType      = 10
kCFNumberLongLongType  = 11
kCFNumberFloatType     = 12
kCFNumberDoubleType    = 13
kCFNumberCFIndexType   = 14
kCFNumberNSIntegerType = 15
kCFNumberCGFloatType   = 16
kCFNumberMaxType       = 16

def cfnumber_to_number(cfnumber):
    """Convert CFNumber to python int or float."""
    numeric_type = cf.CFNumberGetType(cfnumber)
    cfnum_to_ctype = {kCFNumberSInt8Type:c_int8, kCFNumberSInt16Type:c_int16,
                      kCFNumberSInt32Type:c_int32, kCFNumberSInt64Type:c_int64,
                      kCFNumberFloat32Type:c_float, kCFNumberFloat64Type:c_double,
                      kCFNumberCharType:c_byte, kCFNumberShortType:c_short,
                      kCFNumberIntType:c_int, kCFNumberLongType:c_long,
                      kCFNumberLongLongType:c_longlong, kCFNumberFloatType:c_float,
                      kCFNumberDoubleType:c_double, kCFNumberCFIndexType:CFIndex,
                      kCFNumberCGFloatType:CGFloat}

    if numeric_type in cfnum_to_ctype:
        t = cfnum_to_ctype[numeric_type]
        result = t()
        if cf.CFNumberGetValue(cfnumber, numeric_type, byref(result)):
            return result.value
    else:
        raise Exception('cfnumber_to_number: unhandled CFNumber type %d' % numeric_type)

# Dictionary of cftypes matched to the method converting them to python values.
known_cftypes = { cf.CFStringGetTypeID() : cfstring_to_string,
                  cf.CFNumberGetTypeID() : cfnumber_to_number
                  }

def cftype_to_value(cftype):
    """Convert a CFType into an equivalent python type.
    The convertible CFTypes are taken from the known_cftypes
    dictionary, which may be added to if another library implements
    its own conversion methods."""
    if not cftype:
        return None
    typeID = cf.CFGetTypeID(cftype)
    if typeID in known_cftypes:
        convert_function = known_cftypes[typeID]
        return convert_function(cftype)
    else:
        return cftype

cf.CFSetGetCount.restype = CFIndex
cf.CFSetGetCount.argtypes = [c_void_p]

cf.CFSetGetValues.restype = None
# PyPy 1.7 is fine with 2nd arg as POINTER(c_void_p),
# but CPython ctypes 1.1.0 complains, so just use c_void_p.
cf.CFSetGetValues.argtypes = [c_void_p, c_void_p]

def cfset_to_set(cfset):
    """Convert CFSet to python set."""
    count = cf.CFSetGetCount(cfset)
    buffer = (c_void_p * count)()
    cf.CFSetGetValues(cfset, byref(buffer))
    return set([ cftype_to_value(c_void_p(buffer[i])) for i in range(count) ])

cf.CFArrayGetCount.restype = CFIndex
cf.CFArrayGetCount.argtypes = [c_void_p]

cf.CFArrayGetValueAtIndex.restype = c_void_p
cf.CFArrayGetValueAtIndex.argtypes = [c_void_p, CFIndex]

def cfarray_to_list(cfarray):
    """Convert CFArray to python list."""
    count = cf.CFArrayGetCount(cfarray)
    return [ cftype_to_value(c_void_p(cf.CFArrayGetValueAtIndex(cfarray, i)))
             for i in range(count) ]


kCFRunLoopDefaultMode = c_void_p.in_dll(cf, 'kCFRunLoopDefaultMode')

cf.CFRunLoopGetCurrent.restype = c_void_p
cf.CFRunLoopGetCurrent.argtypes = []

cf.CFRunLoopGetMain.restype = c_void_p
cf.CFRunLoopGetMain.argtypes = []

######################################################################

# APPLICATION KIT

# Even though we don't use this directly, it must be loaded so that
# we can find the NSApplication, NSWindow, and NSView classes.
lib = util.find_library('AppKit')

# Hack for compatibility with macOS > 11.0
<<<<<<< HEAD
if lib is None and sys.platform == 'darwin':
=======
if lib is None:
>>>>>>> 8e14833f
    lib = '/System/Library/Frameworks/AppKit.framework/AppKit'

appkit = cdll.LoadLibrary(lib)

NSDefaultRunLoopMode = c_void_p.in_dll(appkit, 'NSDefaultRunLoopMode')
NSEventTrackingRunLoopMode = c_void_p.in_dll(appkit, 'NSEventTrackingRunLoopMode')
NSApplicationDidHideNotification = c_void_p.in_dll(appkit, 'NSApplicationDidHideNotification')
NSApplicationDidUnhideNotification = c_void_p.in_dll(appkit, 'NSApplicationDidUnhideNotification')

# /System/Library/Frameworks/AppKit.framework/Headers/NSEvent.h
NSAnyEventMask = 0xFFFFFFFF     # NSUIntegerMax

NSKeyDown            = 10
NSKeyUp              = 11
NSFlagsChanged       = 12
NSApplicationDefined = 15

NSAlphaShiftKeyMask         = 1 << 16
NSShiftKeyMask              = 1 << 17
NSControlKeyMask            = 1 << 18
NSAlternateKeyMask          = 1 << 19
NSCommandKeyMask            = 1 << 20
NSNumericPadKeyMask         = 1 << 21
NSHelpKeyMask               = 1 << 22
NSFunctionKeyMask           = 1 << 23

NSInsertFunctionKey   = 0xF727
NSDeleteFunctionKey   = 0xF728
NSHomeFunctionKey     = 0xF729
NSBeginFunctionKey    = 0xF72A
NSEndFunctionKey      = 0xF72B
NSPageUpFunctionKey   = 0xF72C
NSPageDownFunctionKey = 0xF72D

# /System/Library/Frameworks/AppKit.framework/Headers/NSWindow.h
NSBorderlessWindowMask		= 0
NSTitledWindowMask		= 1 << 0
NSClosableWindowMask		= 1 << 1
NSMiniaturizableWindowMask	= 1 << 2
NSResizableWindowMask		= 1 << 3

# /System/Library/Frameworks/AppKit.framework/Headers/NSPanel.h
NSUtilityWindowMask		= 1 << 4

# /System/Library/Frameworks/AppKit.framework/Headers/NSGraphics.h
NSBackingStoreRetained	        = 0
NSBackingStoreNonretained	= 1
NSBackingStoreBuffered	        = 2

# /System/Library/Frameworks/AppKit.framework/Headers/NSTrackingArea.h
NSTrackingMouseEnteredAndExited  = 0x01
NSTrackingMouseMoved             = 0x02
NSTrackingCursorUpdate 		 = 0x04
NSTrackingActiveInActiveApp 	 = 0x40

# /System/Library/Frameworks/AppKit.framework/Headers/NSOpenGL.h
NSOpenGLPFAAllRenderers       =   1   # choose from all available renderers
NSOpenGLPFADoubleBuffer       =   5   # choose a double buffered pixel format
NSOpenGLPFAStereo             =   6   # stereo buffering supported
NSOpenGLPFAAuxBuffers         =   7   # number of aux buffers
NSOpenGLPFAColorSize          =   8   # number of color buffer bits
NSOpenGLPFAAlphaSize          =  11   # number of alpha component bits
NSOpenGLPFADepthSize          =  12   # number of depth buffer bits
NSOpenGLPFAStencilSize        =  13   # number of stencil buffer bits
NSOpenGLPFAAccumSize          =  14   # number of accum buffer bits
NSOpenGLPFAMinimumPolicy      =  51   # never choose smaller buffers than requested
NSOpenGLPFAMaximumPolicy      =  52   # choose largest buffers of type requested
NSOpenGLPFAOffScreen          =  53   # choose an off-screen capable renderer
NSOpenGLPFAFullScreen         =  54   # choose a full-screen capable renderer
NSOpenGLPFASampleBuffers      =  55   # number of multi sample buffers
NSOpenGLPFASamples            =  56   # number of samples per multi sample buffer
NSOpenGLPFAAuxDepthStencil    =  57   # each aux buffer has its own depth stencil
NSOpenGLPFAColorFloat         =  58   # color buffers store floating point pixels
NSOpenGLPFAMultisample        =  59   # choose multisampling
NSOpenGLPFASupersample        =  60   # choose supersampling
NSOpenGLPFASampleAlpha        =  61   # request alpha filtering
NSOpenGLPFARendererID         =  70   # request renderer by ID
NSOpenGLPFASingleRenderer     =  71   # choose a single renderer for all screens
NSOpenGLPFANoRecovery         =  72   # disable all failure recovery systems
NSOpenGLPFAAccelerated        =  73   # choose a hardware accelerated renderer
NSOpenGLPFAClosestPolicy      =  74   # choose the closest color buffer to request
NSOpenGLPFARobust             =  75   # renderer does not need failure recovery
NSOpenGLPFABackingStore       =  76   # back buffer contents are valid after swap
NSOpenGLPFAMPSafe             =  78   # renderer is multi-processor safe
NSOpenGLPFAWindow             =  80   # can be used to render to an onscreen window
NSOpenGLPFAMultiScreen        =  81   # single window can span multiple screens
NSOpenGLPFACompliant          =  83   # renderer is opengl compliant
NSOpenGLPFAScreenMask         =  84   # bit mask of supported physical screens
NSOpenGLPFAPixelBuffer        =  90   # can be used to render to a pbuffer
NSOpenGLPFARemotePixelBuffer  =  91   # can be used to render offline to a pbuffer
NSOpenGLPFAAllowOfflineRenderers = 96 # allow use of offline renderers
NSOpenGLPFAAcceleratedCompute =  97   # choose a hardware accelerated compute device
NSOpenGLPFAOpenGLProfile      =  99   # specify an OpenGL Profile to use
NSOpenGLPFAVirtualScreenCount = 128   # number of virtual screens in this format

NSOpenGLProfileVersionLegacy  = 0x1000    # choose a Legacy/Pre-OpenGL 3.0 Implementation
NSOpenGLProfileVersion3_2Core = 0x3200    # choose an OpenGL 3.2 Core Implementation
NSOpenGLProfileVersion4_1Core = 0x4100    # choose an OpenGL 4.1 Core Implementation

NSOpenGLCPSwapInterval        = 222


# /System/Library/Frameworks/ApplicationServices.framework/Frameworks/...
#     CoreGraphics.framework/Headers/CGImage.h
kCGImageAlphaNone                   = 0
kCGImageAlphaPremultipliedLast      = 1
kCGImageAlphaPremultipliedFirst     = 2
kCGImageAlphaLast                   = 3
kCGImageAlphaFirst                  = 4
kCGImageAlphaNoneSkipLast           = 5
kCGImageAlphaNoneSkipFirst          = 6
kCGImageAlphaOnly                   = 7

kCGImageAlphaPremultipliedLast = 1

kCGBitmapAlphaInfoMask              = 0x1F
kCGBitmapFloatComponents            = 1 << 8

kCGBitmapByteOrderMask              = 0x7000
kCGBitmapByteOrderDefault           = 0 << 12
kCGBitmapByteOrder16Little          = 1 << 12
kCGBitmapByteOrder32Little          = 2 << 12
kCGBitmapByteOrder16Big             = 3 << 12
kCGBitmapByteOrder32Big             = 4 << 12

# NSApplication.h
NSApplicationPresentationDefault = 0
NSApplicationPresentationHideDock = 1 << 1
NSApplicationPresentationHideMenuBar = 1 << 3
NSApplicationPresentationDisableProcessSwitching = 1 << 5
NSApplicationPresentationDisableHideApplication = 1 << 8

# NSRunningApplication.h
NSApplicationActivationPolicyRegular = 0
NSApplicationActivationPolicyAccessory = 1
NSApplicationActivationPolicyProhibited = 2

######################################################################

# QUARTZ / COREGRAPHICS

quartz = cdll.LoadLibrary(util.find_library('quartz'))

CGDirectDisplayID = c_uint32     # CGDirectDisplay.h
CGError = c_int32                # CGError.h
CGBitmapInfo = c_uint32          # CGImage.h

# /System/Library/Frameworks/ApplicationServices.framework/Frameworks/...
#     ImageIO.framework/Headers/CGImageProperties.h
kCGImagePropertyGIFDictionary = c_void_p.in_dll(quartz, 'kCGImagePropertyGIFDictionary')
kCGImagePropertyGIFDelayTime = c_void_p.in_dll(quartz, 'kCGImagePropertyGIFDelayTime')

# /System/Library/Frameworks/ApplicationServices.framework/Frameworks/...
#     CoreGraphics.framework/Headers/CGColorSpace.h
kCGRenderingIntentDefault = 0

quartz.CGDisplayIDToOpenGLDisplayMask.restype = c_uint32
quartz.CGDisplayIDToOpenGLDisplayMask.argtypes = [c_uint32]

quartz.CGMainDisplayID.restype = CGDirectDisplayID
quartz.CGMainDisplayID.argtypes = []

quartz.CGShieldingWindowLevel.restype = c_int32
quartz.CGShieldingWindowLevel.argtypes = []

quartz.CGCursorIsVisible.restype = c_bool

quartz.CGDisplayCopyAllDisplayModes.restype = c_void_p
quartz.CGDisplayCopyAllDisplayModes.argtypes = [CGDirectDisplayID, c_void_p]

quartz.CGDisplaySetDisplayMode.restype = CGError
quartz.CGDisplaySetDisplayMode.argtypes = [CGDirectDisplayID, c_void_p, c_void_p]

quartz.CGDisplayCapture.restype = CGError
quartz.CGDisplayCapture.argtypes = [CGDirectDisplayID]

quartz.CGDisplayRelease.restype = CGError
quartz.CGDisplayRelease.argtypes = [CGDirectDisplayID]

quartz.CGDisplayCopyDisplayMode.restype = c_void_p
quartz.CGDisplayCopyDisplayMode.argtypes = [CGDirectDisplayID]

quartz.CGDisplayModeGetRefreshRate.restype = c_double
quartz.CGDisplayModeGetRefreshRate.argtypes = [c_void_p]

quartz.CGDisplayModeRetain.restype = c_void_p
quartz.CGDisplayModeRetain.argtypes = [c_void_p]

quartz.CGDisplayModeRelease.restype = None
quartz.CGDisplayModeRelease.argtypes = [c_void_p]

quartz.CGDisplayModeGetWidth.restype = c_size_t
quartz.CGDisplayModeGetWidth.argtypes = [c_void_p]

quartz.CGDisplayModeGetHeight.restype = c_size_t
quartz.CGDisplayModeGetHeight.argtypes = [c_void_p]

quartz.CGDisplayModeCopyPixelEncoding.restype = c_void_p
quartz.CGDisplayModeCopyPixelEncoding.argtypes = [c_void_p]

quartz.CGGetActiveDisplayList.restype = CGError
quartz.CGGetActiveDisplayList.argtypes = [c_uint32, POINTER(CGDirectDisplayID), POINTER(c_uint32)]

quartz.CGDisplayBounds.restype = CGRect
quartz.CGDisplayBounds.argtypes = [CGDirectDisplayID]

quartz.CGImageSourceCreateWithData.restype = c_void_p
quartz.CGImageSourceCreateWithData.argtypes = [c_void_p, c_void_p]

quartz.CGImageSourceCreateImageAtIndex.restype = c_void_p
quartz.CGImageSourceCreateImageAtIndex.argtypes = [c_void_p, c_size_t, c_void_p]

quartz.CGImageSourceCopyPropertiesAtIndex.restype = c_void_p
quartz.CGImageSourceCopyPropertiesAtIndex.argtypes = [c_void_p, c_size_t, c_void_p]

quartz.CGImageGetDataProvider.restype = c_void_p
quartz.CGImageGetDataProvider.argtypes = [c_void_p]

quartz.CGDataProviderCopyData.restype = c_void_p
quartz.CGDataProviderCopyData.argtypes = [c_void_p]

quartz.CGDataProviderCreateWithCFData.restype = c_void_p
quartz.CGDataProviderCreateWithCFData.argtypes = [c_void_p]

quartz.CGImageCreate.restype = c_void_p
quartz.CGImageCreate.argtypes = [c_size_t, c_size_t, c_size_t, c_size_t, c_size_t, c_void_p, c_uint32, c_void_p, c_void_p, c_bool, c_int]

quartz.CGImageRelease.restype = None
quartz.CGImageRelease.argtypes = [c_void_p]

quartz.CGImageGetBytesPerRow.restype = c_size_t
quartz.CGImageGetBytesPerRow.argtypes = [c_void_p]

quartz.CGImageGetWidth.restype = c_size_t
quartz.CGImageGetWidth.argtypes = [c_void_p]

quartz.CGImageGetHeight.restype = c_size_t
quartz.CGImageGetHeight.argtypes = [c_void_p]

quartz.CGImageGetBitsPerPixel.restype = c_size_t
quartz.CGImageGetBitsPerPixel.argtypes = [c_void_p]

quartz.CGImageGetBitmapInfo.restype = CGBitmapInfo
quartz.CGImageGetBitmapInfo.argtypes = [c_void_p]

quartz.CGColorSpaceCreateDeviceRGB.restype = c_void_p
quartz.CGColorSpaceCreateDeviceRGB.argtypes = []

quartz.CGDataProviderRelease.restype = None
quartz.CGDataProviderRelease.argtypes = [c_void_p]

quartz.CGColorSpaceRelease.restype = None
quartz.CGColorSpaceRelease.argtypes = [c_void_p]

quartz.CGWarpMouseCursorPosition.restype = CGError
quartz.CGWarpMouseCursorPosition.argtypes = [CGPoint]

quartz.CGDisplayMoveCursorToPoint.restype = CGError
quartz.CGDisplayMoveCursorToPoint.argtypes = [CGDirectDisplayID, CGPoint]

quartz.CGAssociateMouseAndMouseCursorPosition.restype = CGError
quartz.CGAssociateMouseAndMouseCursorPosition.argtypes = [c_bool]

quartz.CGBitmapContextCreate.restype = c_void_p
quartz.CGBitmapContextCreate.argtypes = [c_void_p, c_size_t, c_size_t, c_size_t, c_size_t, c_void_p, CGBitmapInfo]

quartz.CGBitmapContextCreateImage.restype = c_void_p
quartz.CGBitmapContextCreateImage.argtypes = [c_void_p]

quartz.CGFontCreateWithDataProvider.restype = c_void_p
quartz.CGFontCreateWithDataProvider.argtypes = [c_void_p]

quartz.CGFontCreateWithFontName.restype = c_void_p
quartz.CGFontCreateWithFontName.argtypes = [c_void_p]

quartz.CGContextDrawImage.restype = None
quartz.CGContextDrawImage.argtypes = [c_void_p, CGRect, c_void_p]

quartz.CGContextRelease.restype = None
quartz.CGContextRelease.argtypes = [c_void_p]

quartz.CGContextSetTextPosition.restype = None
quartz.CGContextSetTextPosition.argtypes = [c_void_p, CGFloat, CGFloat]

quartz.CGContextSetShouldAntialias.restype = None
quartz.CGContextSetShouldAntialias.argtypes = [c_void_p, c_bool]

######################################################################

# CORETEXT
ct = cdll.LoadLibrary(util.find_library('CoreText'))

# Types
CTFontOrientation = c_uint32      # CTFontDescriptor.h
CTFontSymbolicTraits = c_uint32   # CTFontTraits.h

# CoreText constants
kCTFontAttributeName = c_void_p.in_dll(ct, 'kCTFontAttributeName')
kCTFontFamilyNameAttribute = c_void_p.in_dll(ct, 'kCTFontFamilyNameAttribute')
kCTFontSymbolicTrait = c_void_p.in_dll(ct, 'kCTFontSymbolicTrait')
kCTFontWeightTrait = c_void_p.in_dll(ct, 'kCTFontWeightTrait')
kCTFontTraitsAttribute = c_void_p.in_dll(ct, 'kCTFontTraitsAttribute')

# constants from CTFontTraits.h
kCTFontItalicTrait = (1 << 0)
kCTFontBoldTrait   = (1 << 1)

ct.CTLineCreateWithAttributedString.restype = c_void_p
ct.CTLineCreateWithAttributedString.argtypes = [c_void_p]

ct.CTLineDraw.restype = None
ct.CTLineDraw.argtypes = [c_void_p, c_void_p]

ct.CTFontGetBoundingRectsForGlyphs.restype = CGRect
ct.CTFontGetBoundingRectsForGlyphs.argtypes = [c_void_p, CTFontOrientation, POINTER(CGGlyph), POINTER(CGRect), CFIndex]

ct.CTFontGetAdvancesForGlyphs.restype = c_double
ct.CTFontGetAdvancesForGlyphs.argtypes = [c_void_p, CTFontOrientation, POINTER(CGGlyph), POINTER(CGSize), CFIndex]

ct.CTFontGetAscent.restype = CGFloat
ct.CTFontGetAscent.argtypes = [c_void_p]

ct.CTFontGetDescent.restype = CGFloat
ct.CTFontGetDescent.argtypes = [c_void_p]

ct.CTFontGetSymbolicTraits.restype = CTFontSymbolicTraits
ct.CTFontGetSymbolicTraits.argtypes = [c_void_p]

ct.CTFontGetGlyphsForCharacters.restype = c_bool
ct.CTFontGetGlyphsForCharacters.argtypes = [c_void_p, POINTER(UniChar), POINTER(CGGlyph), CFIndex]

ct.CTFontCreateWithGraphicsFont.restype = c_void_p
ct.CTFontCreateWithGraphicsFont.argtypes = [c_void_p, CGFloat, c_void_p, c_void_p]

ct.CTFontCopyFamilyName.restype = c_void_p
ct.CTFontCopyFamilyName.argtypes = [c_void_p]

ct.CTFontCopyFullName.restype = c_void_p
ct.CTFontCopyFullName.argtypes = [c_void_p]

ct.CTFontCreateWithFontDescriptor.restype = c_void_p
ct.CTFontCreateWithFontDescriptor.argtypes = [c_void_p, CGFloat, c_void_p]

ct.CTFontDescriptorCreateWithAttributes.restype = c_void_p
ct.CTFontDescriptorCreateWithAttributes.argtypes = [c_void_p]

######################################################################

# FOUNDATION

foundation = cdll.LoadLibrary(util.find_library('Foundation'))

foundation.NSMouseInRect.restype = c_bool
foundation.NSMouseInRect.argtypes = [NSPoint, NSRect, c_bool]<|MERGE_RESOLUTION|>--- conflicted
+++ resolved
@@ -3,11 +3,6 @@
 
 from .runtime import send_message, ObjCInstance
 from .cocoatypes import *
-
-<<<<<<< HEAD
-import sys
-=======
->>>>>>> 8e14833f
 
 ######################################################################
 
@@ -200,11 +195,7 @@
 lib = util.find_library('AppKit')
 
 # Hack for compatibility with macOS > 11.0
-<<<<<<< HEAD
-if lib is None and sys.platform == 'darwin':
-=======
 if lib is None:
->>>>>>> 8e14833f
     lib = '/System/Library/Frameworks/AppKit.framework/AppKit'
 
 appkit = cdll.LoadLibrary(lib)
