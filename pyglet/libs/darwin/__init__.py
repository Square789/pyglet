--- conflicted
+++ resolved
@@ -32,9 +32,5 @@
 # ANY WAY OUT OF THE USE OF THIS SOFTWARE, EVEN IF ADVISED OF THE
 # POSSIBILITY OF SUCH DAMAGE.
 # ----------------------------------------------------------------------------
-<<<<<<< HEAD
-from .cocoapy import *
-=======
 
-from .cocoapy import *
->>>>>>> ecad2e89
+from .cocoapy import *