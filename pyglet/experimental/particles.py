# Experimental GPU based particle system

from __future__ import annotations

import sys
import time

import pyglet

from pyglet.gl import *
from pyglet import clock
from pyglet import event
from pyglet import graphics
from pyglet import image

_is_pyglet_doc_run = hasattr(sys, "is_pyglet_doc_run") and sys.is_pyglet_doc_run

vertex_source = """#version 150
    in vec3 position;
    in vec4 size;
<<<<<<< HEAD
    in vec2 scale;

    in vec4 start_color;
    in vec4 end_color;
=======
    in vec4 scale;
    in vec4 velocity;
    in vec4 color_start;
    in vec4 color_end;
>>>>>>> 534ab628
    in vec4 texture_uv;

    in float rotation;
    in float birth;

    out vec4 geo_size;
<<<<<<< HEAD
    out vec2 geo_scale;
    out vec4 geo_scolor;
    out vec4 geo_ecolor;
=======
    out vec4 geo_scale;
    out vec4 geo_velocity;
    out vec4 geo_color_start;
    out vec4 geo_color_end;
>>>>>>> 534ab628
    out vec4 geo_tex_coords;
    out float geo_rotation;
    out float geo_birth;
    out int geo_vert_id;

    void main() {
        gl_Position = vec4(position, 1);
        geo_size = size;
        geo_scale = scale;
<<<<<<< HEAD
        geo_scolor = start_color;
        geo_ecolor = end_color;
=======
        geo_velocity = velocity;
        geo_color_start = color_start;
        geo_color_end = color_end;
>>>>>>> 534ab628
        geo_tex_coords = texture_uv;
        geo_rotation = rotation;
        geo_birth = birth;
        geo_vert_id = gl_VertexID;
    }
"""

geometry_source = """#version 150
    // We are taking single points from the vertex shader
    // and emitting 4 new vertices to create a quad.
    layout (points) in;
    layout (triangle_strip, max_vertices = 32) out;

    uniform WindowBlock
    {
        mat4 projection;
        mat4 view;
    } window;

    uniform float time;

    // Since geometry shader can take multiple values from a vertex
    // shader we need to define the inputs from it as arrays.
    // For our purposes, we just take single values (points).
    in vec4 geo_size[];
<<<<<<< HEAD
    in vec2 geo_scale[];
    in vec4 geo_scolor[];
    in vec4 geo_ecolor[];
=======
    in vec4 geo_scale[];
    in vec4 geo_velocity[];
    in vec4 geo_color_start[];
    in vec4 geo_color_end[];
>>>>>>> 534ab628
    in vec4 geo_tex_coords[];
    in float geo_rotation[];
    in float geo_birth[];
    in int geo_vert_id[];

    out vec2 uv;
    out vec4 frag_color;

    void main() {
        // Unpack the image size and anchor
        vec2 size = geo_size[0].xy;
        vec2 anchor = geo_size[0].zw;
<<<<<<< HEAD
=======
        vec2 scale_start = geo_scale[0].xy;
        vec2 scale_end = geo_scale[0].zw;
        
        vec2 velocity = geo_velocity[0].xy;
        vec2 spread = geo_velocity[0].zw;
>>>>>>> 534ab628

        float birth = geo_birth[0];
        float elapsed = time - birth;
        float repeater = mod(elapsed, 1.0);

        int vert_id = geo_vert_id[0];
        vec2 scale = geo_scale[0].xy;

        for(int i=0;i<8;++i){
            // TODO: user supplied rotation speed
            float time_scale = mod(elapsed - (i / 7.0), 1.0);
            float rotation = geo_rotation[0] + time_scale * 100;

            // TODO: user supplied X, Y velocities
            vec3 center = gl_in[0].gl_Position.xyz;
<<<<<<< HEAD
            vec2 velocity = vec2(50.0, 20);
            center.x += time_scale * velocity.x * (1 + cos(vert_id + 1));
            center.y += time_scale * velocity.y * sin(vert_id + 1) * cos(i + 1);

            // Interpolate between the start and end colors, based on the lifetime 
            // (end - start) * step + start
            frag_color = (geo_ecolor[0] - geo_scolor[0]) * time_scale + geo_scolor[0]; 
=======
            center.x += time_scale * velocity.x * (spread.x * cos(vert_id + 1) * sin(i + 1));
            center.y += time_scale * velocity.y * (spread.y * sin(vert_id + 1) * cos(i + 1));
            
            // Interpolate between the start and end colors, based on the lifetime 
            // (end - start) * step + start
            frag_color = (geo_color_end[0] - geo_color_start[0]) * time_scale + geo_color_start[0]; 
    
            // Interpolate between the start and end scale, based on the lifetime 
            // (end - start) * step + start
            mat4 m_scale = mat4(1.0);
            m_scale[0][0] = ((scale_end - scale_start) * time_scale + scale_start).x;
            m_scale[1][1] = ((scale_end - scale_start) * time_scale + scale_start).y;
>>>>>>> 534ab628

            // This matrix controls the actual position of the particles:
            mat4 m_translate = mat4(1.0);
            m_translate[3][0] = center.x;
            m_translate[3][1] = center.y;
            m_translate[3][2] = center.z;

            mat4 m_rotation = mat4(1.0);
            m_rotation[0][0] =  cos(radians(-rotation)); 
            m_rotation[0][1] =  sin(radians(-rotation));
            m_rotation[1][0] = -sin(radians(-rotation));
            m_rotation[1][1] =  cos(radians(-rotation));    
    
            // Final UV coords (left, bottom, right, top):
            float uv_l = geo_tex_coords[0].s;
            float uv_b = geo_tex_coords[0].t;
            float uv_r = geo_tex_coords[0].p;
            float uv_t = geo_tex_coords[0].q;
    
            // Emit a triangle strip to create a quad (4 vertices).
            // Prepare and reuse the transformation matrix and fragment color:
            mat4 m_pv = window.projection * window.view * m_translate * m_rotation * m_scale;

            // Upper left
            gl_Position = m_pv * vec4(vec2(0.0, size.y) - anchor, 0.0, 1.0);
            uv = vec2(uv_l, uv_t);
            EmitVertex();
    
            // lower left
            gl_Position = m_pv * vec4(vec2(0.0, 0.0) - anchor, 0.0, 1.0);
            uv = vec2(uv_l, uv_b);
            EmitVertex();
    
            // upper right
            gl_Position = m_pv * vec4(vec2(size.x, size.y) - anchor, 0.0, 1.0);
            uv = vec2(uv_r, uv_t);
            EmitVertex();
    
            // lower right
            gl_Position = m_pv * vec4(vec2(size.x, 0.0) - anchor, 0.0, 1.0);
            uv = vec2(uv_r, uv_b);
            EmitVertex();

            // We are done with this triangle strip now
            EndPrimitive();    

        }
    }
"""

fragment_source = """#version 150
    in vec2 uv;
    in vec4 frag_color;
    out vec4 final_color;

    uniform sampler2D particle_texture;

    void main() {
        final_color = texture(particle_texture, uv) * frag_color;
    }

"""


def get_default_shader():
    return pyglet.gl.current_context.create_program((vertex_source, 'vertex'),
                                                    (geometry_source, 'geometry'),
                                                    (fragment_source, 'fragment'))


class EmitterGroup(graphics.Group):
    def __init__(self, texture, blend_src, blend_dest, program, parent=None):
        super().__init__(parent=parent)
        self.texture = texture
        self.blend_src = blend_src
        self.blend_dest = blend_dest
        self.program = program

    def set_state(self):
        self.program.use()

        glActiveTexture(GL_TEXTURE0)
        glBindTexture(self.texture.target, self.texture.id)

        glEnable(GL_BLEND)
        glBlendFunc(self.blend_src, self.blend_dest)

    def unset_state(self):
        glDisable(GL_BLEND)
        self.program.stop()

    def __repr__(self):
        return f"{self.__class__.__name__}({self.texture})"

    def __eq__(self, other):
        return (other.__class__ is self.__class__ and
                self.program is other.program and
                self.parent == other.parent and
                self.texture.target == other.texture.target and
                self.texture.id == other.texture.id and
                self.blend_src == other.blend_src and
                self.blend_dest == other.blend_dest)

    def __hash__(self):
        return hash((self.program, self.parent,
                     self.texture.id, self.texture.target,
                     self.blend_src, self.blend_dest))


class Emitter(event.EventDispatcher):
    _batch = None
    _animation = None
    _frame_index = 0
    _paused = False
    _rotation = 0
    _visible = True
    _vertex_list = None
    group_class = EmitterGroup

<<<<<<< HEAD
    def __init__(self, img, x=0, y=0, z=0, count=1,
                 start_color=(255, 255, 255, 255), end_color=(255, 255, 255, 0),
=======
    def __init__(self, img, x, y, z, count, velocity, spread,
                 color_start=(255, 255, 255, 255), color_end=(255, 255, 255, 255),
                 scale_start=(1.0, 1.0), scale_end=(1.0, 1.0),
>>>>>>> 534ab628
                 blend_src=GL_SRC_ALPHA, blend_dest=GL_ONE_MINUS_SRC_ALPHA,
                 batch=None, group=None, program=None):

        self._img = img
        self._x = x
        self._y = y
        self._z = z
        self._count = count
        self._velocity = velocity + spread

<<<<<<< HEAD
        self._start_color = start_color
        self._end_color = end_color
=======
        self._color_start = color_start
        self._color_end = color_end
        self._scale_start = scale_start
        self._scale_end = scale_end
>>>>>>> 534ab628

        if isinstance(img, image.Animation):
            self._animation = img
            self._texture = img.frames[0].image.get_texture()
            self._next_dt = img.frames[0].duration
            if self._next_dt:
                clock.schedule_once(self._animate, self._next_dt)
        else:
            self._texture = img.get_texture()

        self._program = program or get_default_shader()
        self._batch = batch or graphics.get_default_batch()
        self._user_group = group
        self._group = self.group_class(self._texture, blend_src, blend_dest, self.program, group)
        self._create_vertex_list()

    def _create_vertex_list(self):
        texture = self._texture
        count = self._count
        self._vertex_list = self.program.vertex_list(
            count, GL_POINTS, self._batch, self._group,
            position=('f', (self._x, self._y, self._z) * count),

            size=('f', (texture.width, texture.height, texture.anchor_x, texture.anchor_y) * count),
<<<<<<< HEAD
            scale=('f', (self._scale_x, self._scale_y) * count),

            start_color=('Bn', self._start_color * count),
            end_color=('Bn', self._end_color * count),
=======
            scale=('f', (self._scale_start + self._scale_end) * count),

            velocity=('f', self._velocity * count),

            color_start=('Bn', self._color_start * count),
            color_end=('Bn', self._color_end * count),
>>>>>>> 534ab628

            texture_uv=('f', texture.uv * count),
            rotation=('f', (self._rotation,) * count),
            birth=('f', (time.perf_counter(),) * count))

    @property
    def program(self):
        return self._program

    @program.setter
    def program(self, program):
        if self._program == program:
            return
        self._group = self.group_class(self._texture,
                                       self._group.blend_src,
                                       self._group.blend_dest,
                                       program,
                                       self._user_group)
        self._batch.migrate(self._vertex_list, GL_POINTS, self._group, self._batch)
        self._program = program

    def delete(self):
        """Force immediate removal of the emitter from video memory.

        This is often necessary when using batches, as the Python garbage
        collector will not necessarily call the finalizer immediately.
        """
        if self._animation:
            clock.unschedule(self._animate)
        self._vertex_list.delete()
        self._vertex_list = None
        self._texture = None
        self._group = None

    def _animate(self, dt):
        self._frame_index += 1
        if self._frame_index >= len(self._animation.frames):
            self._frame_index = 0
            self.dispatch_event('on_animation_end')
            if self._vertex_list is None:
                return  # Deleted in event handler.

        frame = self._animation.frames[self._frame_index]
        self._set_texture(frame.image.get_texture())

        if frame.duration is not None:
            duration = frame.duration - (self._next_dt - dt)
            duration = min(max(0.0, duration), frame.duration)
            clock.schedule_once(self._animate, duration)
            self._next_dt = duration
        else:
            self.dispatch_event('on_animation_end')

    def _set_texture(self, texture):
        if texture.id is not self._texture.id:
            self._group = self._group.__class__(texture,
                                                self._group.blend_src,
                                                self._group.blend_dest,
                                                self._group.program,
                                                self._group.parent)
            self._vertex_list.delete()
            self._texture = texture
            self._create_vertex_list()
        else:
            self._vertex_list.texture_uv[:] = texture.uv
        self._texture = texture

    @property
    def position(self) -> tuple[int | float, int | float, int | float]:
        return self._x, self._y, self._z

    @position.setter
    def position(self, position: tuple[int | float, int | float, int | float]):
        self._x, self._y, self._z = position
        self._vertex_list.position[:] = position

    if _is_pyglet_doc_run:
        def on_animation_end(self):
            """The emitter animation reached the final frame.

            The event is triggered only if the emitter has an animation, not an
            image. For looping animations, the event is triggered each time
            the animation loops.

            :event:
            """


Emitter.register_event_type('on_animation_end')


class ParticleManager:

<<<<<<< HEAD
    def __init__(self, img, lifespan, count, start_color, end_color, batch, group=None):
=======
    def __init__(self, img, lifespan, count, velocity,
                 spread=(10.0, 10.0),
                 color_start=(255, 255, 255, 255), color_end=(255, 255, 255, 255),
                 scale_start=(1.0, 1.0), scale_end=(1.0, 1.0),
                 batch=None, group=None):
>>>>>>> 534ab628

        self._img = img
        self._lifespan = lifespan
        self._count = count
<<<<<<< HEAD
        self._start_color = start_color
        self._end_color = end_color
=======
        self._velocity = velocity
        self._spread = spread
        self._color_start = color_start
        self._color_end = color_end
        self._scale_start = scale_start
        self._scale_end = scale_end
>>>>>>> 534ab628

        self._batch = batch
        self._group = group
        self._program = get_default_shader()
        clock.schedule_interval(self._update_shader_time, 1 / 60)

        # TODO: remove debug
        self.total_number = 0
        self.total_label = pyglet.text.Label("particles: 0", 10, 10, dpi=256, color=(10, 200, 10), batch=batch)

    def _update_shader_time(self, dt):
        self._program['time'] = time.perf_counter()

    def _delete_callback(self, dt, emitter):
        emitter.delete()

        # TODO: remove debug
        self.total_number -= 1
        self.total_label.text = f"particles: {str(self.total_number * self._count * 8)}"

    def create_emitter(self, x, y, z=0):
<<<<<<< HEAD
        emitter = Emitter(self._img, x, y, count=self._count,
                          start_color=self._start_color, end_color=self._end_color,
=======
        emitter = Emitter(self._img, x, y, z, self._count, self._velocity, self._spread,
                          color_start=self._color_start, color_end=self._color_end,
                          scale_start=self._scale_start, scale_end=self._scale_end,
>>>>>>> 534ab628
                          batch=self._batch, group=self._group)
        pyglet.clock.schedule_once(self._delete_callback, self._lifespan, emitter)

        # TODO: remove debug
        self.total_number += 1
        self.total_label.text = f"particles: {str(self.total_number * self._count * 8)}"

        return emitter<|MERGE_RESOLUTION|>--- conflicted
+++ resolved
@@ -18,33 +18,19 @@
 vertex_source = """#version 150
     in vec3 position;
     in vec4 size;
-<<<<<<< HEAD
-    in vec2 scale;
-
-    in vec4 start_color;
-    in vec4 end_color;
-=======
     in vec4 scale;
     in vec4 velocity;
     in vec4 color_start;
     in vec4 color_end;
->>>>>>> 534ab628
     in vec4 texture_uv;
-
     in float rotation;
     in float birth;
 
     out vec4 geo_size;
-<<<<<<< HEAD
-    out vec2 geo_scale;
-    out vec4 geo_scolor;
-    out vec4 geo_ecolor;
-=======
     out vec4 geo_scale;
     out vec4 geo_velocity;
     out vec4 geo_color_start;
     out vec4 geo_color_end;
->>>>>>> 534ab628
     out vec4 geo_tex_coords;
     out float geo_rotation;
     out float geo_birth;
@@ -54,14 +40,9 @@
         gl_Position = vec4(position, 1);
         geo_size = size;
         geo_scale = scale;
-<<<<<<< HEAD
-        geo_scolor = start_color;
-        geo_ecolor = end_color;
-=======
         geo_velocity = velocity;
         geo_color_start = color_start;
         geo_color_end = color_end;
->>>>>>> 534ab628
         geo_tex_coords = texture_uv;
         geo_rotation = rotation;
         geo_birth = birth;
@@ -87,16 +68,10 @@
     // shader we need to define the inputs from it as arrays.
     // For our purposes, we just take single values (points).
     in vec4 geo_size[];
-<<<<<<< HEAD
-    in vec2 geo_scale[];
-    in vec4 geo_scolor[];
-    in vec4 geo_ecolor[];
-=======
     in vec4 geo_scale[];
     in vec4 geo_velocity[];
     in vec4 geo_color_start[];
     in vec4 geo_color_end[];
->>>>>>> 534ab628
     in vec4 geo_tex_coords[];
     in float geo_rotation[];
     in float geo_birth[];
@@ -109,21 +84,17 @@
         // Unpack the image size and anchor
         vec2 size = geo_size[0].xy;
         vec2 anchor = geo_size[0].zw;
-<<<<<<< HEAD
-=======
         vec2 scale_start = geo_scale[0].xy;
         vec2 scale_end = geo_scale[0].zw;
         
         vec2 velocity = geo_velocity[0].xy;
         vec2 spread = geo_velocity[0].zw;
->>>>>>> 534ab628
 
         float birth = geo_birth[0];
         float elapsed = time - birth;
         float repeater = mod(elapsed, 1.0);
 
         int vert_id = geo_vert_id[0];
-        vec2 scale = geo_scale[0].xy;
 
         for(int i=0;i<8;++i){
             // TODO: user supplied rotation speed
@@ -132,15 +103,6 @@
 
             // TODO: user supplied X, Y velocities
             vec3 center = gl_in[0].gl_Position.xyz;
-<<<<<<< HEAD
-            vec2 velocity = vec2(50.0, 20);
-            center.x += time_scale * velocity.x * (1 + cos(vert_id + 1));
-            center.y += time_scale * velocity.y * sin(vert_id + 1) * cos(i + 1);
-
-            // Interpolate between the start and end colors, based on the lifetime 
-            // (end - start) * step + start
-            frag_color = (geo_ecolor[0] - geo_scolor[0]) * time_scale + geo_scolor[0]; 
-=======
             center.x += time_scale * velocity.x * (spread.x * cos(vert_id + 1) * sin(i + 1));
             center.y += time_scale * velocity.y * (spread.y * sin(vert_id + 1) * cos(i + 1));
             
@@ -153,7 +115,6 @@
             mat4 m_scale = mat4(1.0);
             m_scale[0][0] = ((scale_end - scale_start) * time_scale + scale_start).x;
             m_scale[1][1] = ((scale_end - scale_start) * time_scale + scale_start).y;
->>>>>>> 534ab628
 
             // This matrix controls the actual position of the particles:
             mat4 m_translate = mat4(1.0);
@@ -273,14 +234,9 @@
     _vertex_list = None
     group_class = EmitterGroup
 
-<<<<<<< HEAD
-    def __init__(self, img, x=0, y=0, z=0, count=1,
-                 start_color=(255, 255, 255, 255), end_color=(255, 255, 255, 0),
-=======
     def __init__(self, img, x, y, z, count, velocity, spread,
                  color_start=(255, 255, 255, 255), color_end=(255, 255, 255, 255),
                  scale_start=(1.0, 1.0), scale_end=(1.0, 1.0),
->>>>>>> 534ab628
                  blend_src=GL_SRC_ALPHA, blend_dest=GL_ONE_MINUS_SRC_ALPHA,
                  batch=None, group=None, program=None):
 
@@ -291,15 +247,10 @@
         self._count = count
         self._velocity = velocity + spread
 
-<<<<<<< HEAD
-        self._start_color = start_color
-        self._end_color = end_color
-=======
         self._color_start = color_start
         self._color_end = color_end
         self._scale_start = scale_start
         self._scale_end = scale_end
->>>>>>> 534ab628
 
         if isinstance(img, image.Animation):
             self._animation = img
@@ -324,19 +275,12 @@
             position=('f', (self._x, self._y, self._z) * count),
 
             size=('f', (texture.width, texture.height, texture.anchor_x, texture.anchor_y) * count),
-<<<<<<< HEAD
-            scale=('f', (self._scale_x, self._scale_y) * count),
-
-            start_color=('Bn', self._start_color * count),
-            end_color=('Bn', self._end_color * count),
-=======
             scale=('f', (self._scale_start + self._scale_end) * count),
 
             velocity=('f', self._velocity * count),
 
             color_start=('Bn', self._color_start * count),
             color_end=('Bn', self._color_end * count),
->>>>>>> 534ab628
 
             texture_uv=('f', texture.uv * count),
             rotation=('f', (self._rotation,) * count),
@@ -430,30 +374,21 @@
 
 class ParticleManager:
 
-<<<<<<< HEAD
-    def __init__(self, img, lifespan, count, start_color, end_color, batch, group=None):
-=======
     def __init__(self, img, lifespan, count, velocity,
                  spread=(10.0, 10.0),
                  color_start=(255, 255, 255, 255), color_end=(255, 255, 255, 255),
                  scale_start=(1.0, 1.0), scale_end=(1.0, 1.0),
                  batch=None, group=None):
->>>>>>> 534ab628
 
         self._img = img
         self._lifespan = lifespan
         self._count = count
-<<<<<<< HEAD
-        self._start_color = start_color
-        self._end_color = end_color
-=======
         self._velocity = velocity
         self._spread = spread
         self._color_start = color_start
         self._color_end = color_end
         self._scale_start = scale_start
         self._scale_end = scale_end
->>>>>>> 534ab628
 
         self._batch = batch
         self._group = group
@@ -475,14 +410,9 @@
         self.total_label.text = f"particles: {str(self.total_number * self._count * 8)}"
 
     def create_emitter(self, x, y, z=0):
-<<<<<<< HEAD
-        emitter = Emitter(self._img, x, y, count=self._count,
-                          start_color=self._start_color, end_color=self._end_color,
-=======
         emitter = Emitter(self._img, x, y, z, self._count, self._velocity, self._spread,
                           color_start=self._color_start, color_end=self._color_end,
                           scale_start=self._scale_start, scale_end=self._scale_end,
->>>>>>> 534ab628
                           batch=self._batch, group=self._group)
         pyglet.clock.schedule_once(self._delete_callback, self._lifespan, emitter)
 
