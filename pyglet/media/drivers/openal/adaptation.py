--- conflicted
+++ resolved
@@ -208,13 +208,8 @@
         assert self.driver is not None
         assert self.alsource is not None
 
-<<<<<<< HEAD
         super(OpenALAudioPlayer, self).clear()
-        self.source.stop()
-=======
-        super(OpenALAudioPlayer11, self).clear()
         self.alsource.stop()
->>>>>>> ef5a6786
         self._handle_processed_buffers()
         self.alsource.clear()
         self.alsource.byte_offset = 0
@@ -261,7 +256,7 @@
                 # We check that the timestamp is not None, because otherwise
                 # our source could have been cleared.
                 self._underrun_timestamp =  self._buffer_timestamps[-1] + \
-                    self._buffer_sizes[-1] / float(self.playlist.audio_format.bytes_per_second)
+                    self._buffer_sizes[-1] / float(self.source.audio_format.bytes_per_second)
             self._update_buffer_cursor(processed)
 
         return processed
@@ -364,7 +359,7 @@
 
             if timestamp is not None:
                 timestamp += ((self._play_cursor - self._buffer_cursor) /
-                              float(self.playlist.audio_format.bytes_per_second))
+                    float(self.source.audio_format.bytes_per_second))
 
         assert _debug('OpenALAudioPlayer: get_time = {}'.format(timestamp))
 
@@ -377,8 +372,8 @@
         assert self._buffer_cursor <= self._play_cursor
         assert self._play_cursor <= self._write_cursor
         assert _debug('Buffer[{}], Play[{}], Write[{}]'.format(self._buffer_cursor,
-                                                               self._play_cursor,
-                                                               self._write_cursor))
+                                                                     self._play_cursor,
+                                                                     self._write_cursor))
         return True  # Return true so it can be called in an assert (and optimized out)
 
     def set_volume(self, volume):
@@ -410,44 +405,4 @@
 
     def prefill_audio(self):
         write_size = self.get_write_size()
-<<<<<<< HEAD
-        self.refill(write_size)
-=======
-        self.refill(write_size)
-
-
-class OpenALAudioPlayer10(OpenALAudioPlayer11):
-    """Player compatible with OpenAL version 1.0. This version needs to interpolate
-    timestamps."""
-    def __init__(self, driver, source, player):
-        super(OpenALAudioPlayer10, self).__init__(driver, source, player)
-
-        # OpenAL 1.0 timestamp interpolation: system time of current buffer
-        # playback (best guess)
-        self._buffer_system_time = time.time() # TODO replace with pyglet.clock
-
-    def play(self):
-        super(OpenALAudioPlayer10, self).play()
-        self._buffer_system_time = time.time()
-
-    def _update_play_cursor(self):
-        assert self.driver is not None
-        assert self.alsource is not None
-
-        self._handle_processed_buffers()
-
-        # Interpolate system time past buffer timestamp
-        self._play_cursor = \
-            self._buffer_cursor + int(
-                (time.time() - self._buffer_system_time) * \
-                    self.source.audio_format.bytes_per_second)
-        assert self._check_cursors()
-        assert _debug('Play cursor at {} bytes'.format(self._play_cursor))
-
-        self._dispatch_events()
-
-    def _handle_processed_buffers(self):
-        processed = super(OpenALAudioPlayer10, self)._handle_processed_buffers()
-        if processed > 0:
-            self._buffer_system_time = time.time()
->>>>>>> ef5a6786
+        self.refill(write_size)