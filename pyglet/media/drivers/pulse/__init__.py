# ----------------------------------------------------------------------------
# pyglet
# Copyright (c) 2006-2008 Alex Holkner
# Copyright (c) 2008-2020 pyglet contributors
# All rights reserved.
#
# Redistribution and use in source and binary forms, with or without
# modification, are permitted provided that the following conditions
# are met:
#
#  * Redistributions of source code must retain the above copyright
#    notice, this list of conditions and the following disclaimer.
#  * Redistributions in binary form must reproduce the above copyright
#    notice, this list of conditions and the following disclaimer in
#    the documentation and/or other materials provided with the
#    distribution.
#  * Neither the name of pyglet nor the names of its
#    contributors may be used to endorse or promote products
#    derived from this software without specific prior written
#    permission.
#
# THIS SOFTWARE IS PROVIDED BY THE COPYRIGHT HOLDERS AND CONTRIBUTORS
# "AS IS" AND ANY EXPRESS OR IMPLIED WARRANTIES, INCLUDING, BUT NOT
# LIMITED TO, THE IMPLIED WARRANTIES OF MERCHANTABILITY AND FITNESS
# FOR A PARTICULAR PURPOSE ARE DISCLAIMED. IN NO EVENT SHALL THE
# COPYRIGHT OWNER OR CONTRIBUTORS BE LIABLE FOR ANY DIRECT, INDIRECT,
# INCIDENTAL, SPECIAL, EXEMPLARY, OR CONSEQUENTIAL DAMAGES (INCLUDING,
# BUT NOT LIMITED TO, PROCUREMENT OF SUBSTITUTE GOODS OR SERVICES;
# LOSS OF USE, DATA, OR PROFITS; OR BUSINESS INTERRUPTION) HOWEVER
# CAUSED AND ON ANY THEORY OF LIABILITY, WHETHER IN CONTRACT, STRICT
# LIABILITY, OR TORT (INCLUDING NEGLIGENCE OR OTHERWISE) ARISING IN
# ANY WAY OUT OF THE USE OF THIS SOFTWARE, EVEN IF ADVISED OF THE
# POSSIBILITY OF SUCH DAMAGE.
# ----------------------------------------------------------------------------
<<<<<<< HEAD
=======

>>>>>>> ecad2e89
from .adaptation import PulseAudioDriver

import pyglet

_debug = pyglet.options['debug_media']


def create_audio_driver():
    driver = PulseAudioDriver()
    driver.connect()
    if _debug:
        driver.dump_debug_info()
    return driver<|MERGE_RESOLUTION|>--- conflicted
+++ resolved
@@ -32,10 +32,7 @@
 # ANY WAY OUT OF THE USE OF THIS SOFTWARE, EVEN IF ADVISED OF THE
 # POSSIBILITY OF SUCH DAMAGE.
 # ----------------------------------------------------------------------------
-<<<<<<< HEAD
-=======
 
->>>>>>> ecad2e89
 from .adaptation import PulseAudioDriver
 
 import pyglet
