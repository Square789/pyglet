--- conflicted
+++ resolved
@@ -60,11 +60,7 @@
         except wave.Error as e:
             raise WAVEDecodeException(e)
 
-<<<<<<< HEAD
-        # PYTHON2 - named tuple can be used instead of explicit unpacking:
-=======
         # PYTHON2: use the named tuple instead of explicit unpacking
->>>>>>> 58dfdb63
         # parameters = self._wave.getparams()
         nchannels, sampwidth, framerate, nframes, comptype, compname = self._wave.getparams()
 
