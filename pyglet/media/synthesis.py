--- conflicted
+++ resolved
@@ -266,13 +266,8 @@
         step = self.frequency * (math.pi * 2) / self.audio_format.sample_rate
         envelope = self._envelope_generator
         for i in range(samples):
-<<<<<<< HEAD
-            data[i] = int(math.sin(step * i) * amplitude * next(envelope))
-        return data
-=======
             data[i] = int(math.sin(step * i) * amplitude * next(envelope) + bias)
         return bytes(data)
->>>>>>> 8e14833f
 
 
 class Triangle(SynthesisSource):
@@ -372,13 +367,8 @@
                 value = -value
                 count %= half_period
             count += 1
-<<<<<<< HEAD
-            data[i] = int(value * amplitude * next(envelope))
-        return data
-=======
             data[i] = int(value * amplitude * next(envelope) + bias)
         return bytes(data)
->>>>>>> 8e14833f
 
 
 class FM(SynthesisSource):
@@ -421,59 +411,5 @@
         data = []
         for i in range(samples):
             increment = i / sample_rate
-<<<<<<< HEAD
             data.append(int(sin(c_step * increment + m_index * sin(m_step * increment)) * amplitude * next(envelope)))
-        return struct.pack(str(samples) + 'h', *data)
-=======
-            data[i] = int(sin(car_step * increment + mod_index * sin(mod_step * increment))
-                          * amplitude * next(envelope) + bias)
-        return bytes(data)
-
-
-class Digitar(SynthesisSource):
-    """A guitar-like waveform.
-
-    A guitar-like waveform, based on the Karplus-Strong algorithm.
-    The sound is similar to a plucked guitar string. The resulting
-    sound decays over time, and so the actual length will vary
-    depending on the frequency. Lower frequencies require a longer
-    `length` parameter to prevent cutting off abruptly.
-
-    :Parameters:
-        `duration` : float
-            The length, in seconds, of audio that you wish to generate.
-        `frequency` : int
-            The frequency, in Hz of the waveform you wish to produce.
-        `decay` : float
-            The decay rate of the effect. Defaults to 0.996.
-        `sample_rate` : int
-            Audio samples per second. (CD quality is 44100).
-        `sample_size` : int
-            The bit precision. Must be either 8 or 16.
-    """
-    def __init__(self, duration, frequency=440, decay=0.996, **kwargs):
-        super(Digitar, self).__init__(duration, **kwargs)
-        self.frequency = frequency
-        self.decay = decay
-        self.period = int(self._sample_rate / self.frequency)
-
-    def _generate_data(self, num_bytes):
-        if self._bytes_per_sample == 1:
-            samples = num_bytes
-            bias = 127
-            amplitude = 127
-            data = (ctypes.c_ubyte * samples)()
-        else:
-            samples = num_bytes >> 1
-            bias = 0
-            amplitude = 32767
-            data = (ctypes.c_short * samples)()
-        random.seed(10)
-        period = self.period
-        ring_buffer = deque([random.uniform(-1, 1) for _ in range(period)], maxlen=period)
-        decay = self.decay
-        for i in range(samples):
-            data[i] = int(ring_buffer[0] * amplitude + bias)
-            ring_buffer.append(decay * (ring_buffer[0] + ring_buffer[1]) / 2)
-        return bytes(data)
->>>>>>> 8e14833f
+        return bytes(struct.pack(str(samples) + 'h', *data))