--- conflicted
+++ resolved
@@ -35,10 +35,7 @@
 
 """Base class for structured (hierarchical) document formats.
 """
-<<<<<<< HEAD
-=======
-
->>>>>>> ecad2e89
+
 import re
 
 import pyglet
@@ -74,11 +71,7 @@
         del self.vertex_lists[layout]
 
 
-<<<<<<< HEAD
 def _int_to_roman(number):
-=======
-def _int_to_roman(input):
->>>>>>> ecad2e89
     # From http://aspn.activestate.com/ASPN/Cookbook/Python/Recipe/81611
     if not 0 < number < 4000:
         raise ValueError("Argument must be between 1 and 3999")    
@@ -93,10 +86,7 @@
 
 
 class ListBuilder:
-<<<<<<< HEAD
-
-=======
->>>>>>> ecad2e89
+
     def begin(self, decoder, style):
         """Begin a list.
 
@@ -130,11 +120,7 @@
                 Optional value of the list item.  The meaning is list-type
                 dependent.
 
-<<<<<<< HEAD
-        """
-=======
-        """            
->>>>>>> ecad2e89
+        """
         mark = self.get_mark(value)
         if mark:
             decoder.add_text(mark)
@@ -172,11 +158,7 @@
 class OrderedListBuilder(ListBuilder):
     format_re = re.compile('(.*?)([1aAiI])(.*)')
 
-<<<<<<< HEAD
     def __init__(self, start, fmt):
-=======
-    def __init__(self, start, format):
->>>>>>> ecad2e89
         """Create an ordered list with sequentially numbered mark text.
 
         The format is composed of an optional prefix text, a numbering
