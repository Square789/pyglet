# ----------------------------------------------------------------------------
# pyglet
# Copyright (c) 2006-2008 Alex Holkner
# Copyright (c) 2008-2020 pyglet contributors
# All rights reserved.
#
# Redistribution and use in source and binary forms, with or without
# modification, are permitted provided that the following conditions
# are met:
#
#  * Redistributions of source code must retain the above copyright
#    notice, this list of conditions and the following disclaimer.
#  * Redistributions in binary form must reproduce the above copyright
#    notice, this list of conditions and the following disclaimer in
#    the documentation and/or other materials provided with the
#    distribution.
#  * Neither the name of pyglet nor the names of its
#    contributors may be used to endorse or promote products
#    derived from this software without specific prior written
#    permission.
#
# THIS SOFTWARE IS PROVIDED BY THE COPYRIGHT HOLDERS AND CONTRIBUTORS
# "AS IS" AND ANY EXPRESS OR IMPLIED WARRANTIES, INCLUDING, BUT NOT
# LIMITED TO, THE IMPLIED WARRANTIES OF MERCHANTABILITY AND FITNESS
# FOR A PARTICULAR PURPOSE ARE DISCLAIMED. IN NO EVENT SHALL THE
# COPYRIGHT OWNER OR CONTRIBUTORS BE LIABLE FOR ANY DIRECT, INDIRECT,
# INCIDENTAL, SPECIAL, EXEMPLARY, OR CONSEQUENTIAL DAMAGES (INCLUDING,
# BUT NOT LIMITED TO, PROCUREMENT OF SUBSTITUTE GOODS OR SERVICES;
# LOSS OF USE, DATA, OR PROFITS; OR BUSINESS INTERRUPTION) HOWEVER
# CAUSED AND ON ANY THEORY OF LIABILITY, WHETHER IN CONTRACT, STRICT
# LIABILITY, OR TORT (INCLUDING NEGLIGENCE OR OTHERWISE) ARISING IN
# ANY WAY OUT OF THE USE OF THIS SOFTWARE, EVEN IF ADVISED OF THE
# POSSIBILITY OF SUCH DAMAGE.
# ----------------------------------------------------------------------------

"""Key constants and utilities for pyglet.window.

Usage::

    from pyglet.window import Window
    from pyglet.window import key

    window = Window()

    @window.event
    def on_key_press(symbol, modifiers):
        # Symbolic names:
        if symbol == key.RETURN:

        # Alphabet keys:
        elif symbol == key.Z:

        # Number keys:
        elif symbol == key._1:

        # Number keypad keys:
        elif symbol == key.NUM_1:

        # Modifiers:
        if modifiers & key.MOD_CTRL:

"""
<<<<<<< HEAD
=======

>>>>>>> ecad2e89
from pyglet import compat_platform


class KeyStateHandler(dict):
    """Simple handler that tracks the state of keys on the keyboard. If a
    key is pressed then this handler holds a True value for it.

    For example::

        >>> win = window.Window
        >>> keyboard = key.KeyStateHandler()
        >>> win.push_handlers(keyboard)

        # Hold down the "up" arrow...

        >>> keyboard[key.UP]
        True
        >>> keyboard[key.DOWN]
        False

    """
    def on_key_press(self, symbol, modifiers):
        self[symbol] = True

    def on_key_release(self, symbol, modifiers):
        self[symbol] = False

    def __getitem__(self, key):
        return self.get(key, False)


def modifiers_string(modifiers):
    """Return a string describing a set of modifiers.

    Example::

        >>> modifiers_string(MOD_SHIFT | MOD_CTRL)
        'MOD_SHIFT|MOD_CTRL'

    :Parameters:
        `modifiers` : int
            Bitwise combination of modifier constants.

    :rtype: str
    """
    mod_names = []
    if modifiers & MOD_SHIFT:
        mod_names.append('MOD_SHIFT')
    if modifiers & MOD_CTRL:
        mod_names.append('MOD_CTRL')
    if modifiers & MOD_ALT:
        mod_names.append('MOD_ALT')
    if modifiers & MOD_CAPSLOCK:
        mod_names.append('MOD_CAPSLOCK')
    if modifiers & MOD_NUMLOCK:
        mod_names.append('MOD_NUMLOCK')
    if modifiers & MOD_SCROLLLOCK:
        mod_names.append('MOD_SCROLLLOCK')
    if modifiers & MOD_COMMAND:
        mod_names.append('MOD_COMMAND')
    if modifiers & MOD_OPTION:
        mod_names.append('MOD_OPTION')
    if modifiers & MOD_FUNCTION:
        mod_names.append('MOD_FUNCTION')
    return '|'.join(mod_names)


def symbol_string(symbol):
    """Return a string describing a key symbol.

    Example::

        >>> symbol_string(BACKSPACE)
        'BACKSPACE'

    :Parameters:
        `symbol` : int
            Symbolic key constant.

    :rtype: str
    """
    if symbol < 1 << 32:
        return _key_names.get(symbol, str(symbol))
    else:
        return 'user_key(%x)' % (symbol >> 32)


def motion_string(motion):
    """Return a string describing a text motion.

    Example::

        >>> motion_string(MOTION_NEXT_WORD)
        'MOTION_NEXT_WORD'

    :Parameters:
        `motion` : int
            Text motion constant.

    :rtype: str
    """
    return _motion_names.get(motion, str(motion))


def user_key(scancode):
    """Return a key symbol for a key not supported by pyglet.

    This can be used to map virtual keys or scancodes from unsupported
    keyboard layouts into a machine-specific symbol.  The symbol will
    be meaningless on any other machine, or under a different keyboard layout.

    Applications should use user-keys only when user explicitly binds them
    (for example, mapping keys to actions in a game options screen).
    """
    assert scancode > 0
    return scancode << 32

# Modifier mask constants
MOD_SHIFT       = 1 << 0
MOD_CTRL        = 1 << 1
MOD_ALT         = 1 << 2
MOD_CAPSLOCK    = 1 << 3
MOD_NUMLOCK     = 1 << 4
MOD_WINDOWS     = 1 << 5
MOD_COMMAND     = 1 << 6
MOD_OPTION      = 1 << 7
MOD_SCROLLLOCK  = 1 << 8
MOD_FUNCTION    = 1 << 9

#: Accelerator modifier.  On Windows and Linux, this is ``MOD_CTRL``, on
#: Mac OS X it's ``MOD_COMMAND``.
MOD_ACCEL = MOD_CTRL
if compat_platform == 'darwin':
    MOD_ACCEL = MOD_COMMAND


# Key symbol constants

# ASCII commands
BACKSPACE     = 0xff08
TAB           = 0xff09
LINEFEED      = 0xff0a
CLEAR         = 0xff0b
RETURN        = 0xff0d
ENTER         = 0xff0d      # synonym
PAUSE         = 0xff13
SCROLLLOCK    = 0xff14
SYSREQ        = 0xff15
ESCAPE        = 0xff1b
SPACE         = 0xff20

# Cursor control and motion
HOME          = 0xff50
LEFT          = 0xff51
UP            = 0xff52
RIGHT         = 0xff53
DOWN          = 0xff54
PAGEUP        = 0xff55
PAGEDOWN      = 0xff56
END           = 0xff57
BEGIN         = 0xff58

# Misc functions
DELETE        = 0xffff
SELECT        = 0xff60
PRINT         = 0xff61
EXECUTE       = 0xff62
INSERT        = 0xff63
UNDO          = 0xff65
REDO          = 0xff66
MENU          = 0xff67
FIND          = 0xff68
CANCEL        = 0xff69
HELP          = 0xff6a
BREAK         = 0xff6b
MODESWITCH    = 0xff7e
SCRIPTSWITCH  = 0xff7e
FUNCTION      = 0xffd2

# Text motion constants: these are allowed to clash with key constants
MOTION_UP                = UP
MOTION_RIGHT             = RIGHT
MOTION_DOWN              = DOWN
MOTION_LEFT              = LEFT
MOTION_NEXT_WORD         = 1
MOTION_PREVIOUS_WORD     = 2
MOTION_BEGINNING_OF_LINE = 3
MOTION_END_OF_LINE       = 4
MOTION_NEXT_PAGE         = PAGEDOWN
MOTION_PREVIOUS_PAGE     = PAGEUP
MOTION_BEGINNING_OF_FILE = 5
MOTION_END_OF_FILE       = 6
MOTION_BACKSPACE         = BACKSPACE
MOTION_DELETE            = DELETE

# Number pad
NUMLOCK       = 0xff7f
NUM_SPACE     = 0xff80
NUM_TAB       = 0xff89
NUM_ENTER     = 0xff8d
NUM_F1        = 0xff91
NUM_F2        = 0xff92
NUM_F3        = 0xff93
NUM_F4        = 0xff94
NUM_HOME      = 0xff95
NUM_LEFT      = 0xff96
NUM_UP        = 0xff97
NUM_RIGHT     = 0xff98
NUM_DOWN      = 0xff99
NUM_PRIOR     = 0xff9a
NUM_PAGE_UP   = 0xff9a
NUM_NEXT      = 0xff9b
NUM_PAGE_DOWN = 0xff9b
NUM_END       = 0xff9c
NUM_BEGIN     = 0xff9d
NUM_INSERT    = 0xff9e
NUM_DELETE    = 0xff9f
NUM_EQUAL     = 0xffbd
NUM_MULTIPLY  = 0xffaa
NUM_ADD       = 0xffab
NUM_SEPARATOR = 0xffac
NUM_SUBTRACT  = 0xffad
NUM_DECIMAL   = 0xffae
NUM_DIVIDE    = 0xffaf

NUM_0         = 0xffb0
NUM_1         = 0xffb1
NUM_2         = 0xffb2
NUM_3         = 0xffb3
NUM_4         = 0xffb4
NUM_5         = 0xffb5
NUM_6         = 0xffb6
NUM_7         = 0xffb7
NUM_8         = 0xffb8
NUM_9         = 0xffb9

# Function keys
F1            = 0xffbe
F2            = 0xffbf
F3            = 0xffc0
F4            = 0xffc1
F5            = 0xffc2
F6            = 0xffc3
F7            = 0xffc4
F8            = 0xffc5
F9            = 0xffc6
F10           = 0xffc7
F11           = 0xffc8
F12           = 0xffc9
F13           = 0xffca
F14           = 0xffcb
F15           = 0xffcc
F16           = 0xffcd
F17           = 0xffce
F18           = 0xffcf
F19           = 0xffd0
F20           = 0xffd1

# Modifiers
LSHIFT        = 0xffe1
RSHIFT        = 0xffe2
LCTRL         = 0xffe3
RCTRL         = 0xffe4
CAPSLOCK      = 0xffe5
LMETA         = 0xffe7
RMETA         = 0xffe8
LALT          = 0xffe9
RALT          = 0xffea
LWINDOWS      = 0xffeb
RWINDOWS      = 0xffec
LCOMMAND      = 0xffed
RCOMMAND      = 0xffee
LOPTION       = 0xffef
ROPTION       = 0xfff0

# Latin-1
SPACE         = 0x020
EXCLAMATION   = 0x021
DOUBLEQUOTE   = 0x022
HASH          = 0x023
POUND         = 0x023  # synonym
DOLLAR        = 0x024
PERCENT       = 0x025
AMPERSAND     = 0x026
APOSTROPHE    = 0x027
PARENLEFT     = 0x028
PARENRIGHT    = 0x029
ASTERISK      = 0x02a
PLUS          = 0x02b
COMMA         = 0x02c
MINUS         = 0x02d
PERIOD        = 0x02e
SLASH         = 0x02f
_0            = 0x030
_1            = 0x031
_2            = 0x032
_3            = 0x033
_4            = 0x034
_5            = 0x035
_6            = 0x036
_7            = 0x037
_8            = 0x038
_9            = 0x039
COLON         = 0x03a
SEMICOLON     = 0x03b
LESS          = 0x03c
EQUAL         = 0x03d
GREATER       = 0x03e
QUESTION      = 0x03f
AT            = 0x040
BRACKETLEFT   = 0x05b
BACKSLASH     = 0x05c
BRACKETRIGHT  = 0x05d
ASCIICIRCUM   = 0x05e
UNDERSCORE    = 0x05f
GRAVE         = 0x060
QUOTELEFT     = 0x060
A             = 0x061
B             = 0x062
C             = 0x063
D             = 0x064
E             = 0x065
F             = 0x066
G             = 0x067
H             = 0x068
I             = 0x069
J             = 0x06a
K             = 0x06b
L             = 0x06c
M             = 0x06d
N             = 0x06e
O             = 0x06f
P             = 0x070
Q             = 0x071
R             = 0x072
S             = 0x073
T             = 0x074
U             = 0x075
V             = 0x076
W             = 0x077
X             = 0x078
Y             = 0x079
Z             = 0x07a
BRACELEFT     = 0x07b
BAR           = 0x07c
BRACERIGHT    = 0x07d
ASCIITILDE    = 0x07e

_key_names = {}
_motion_names = {}
for _name, _value in locals().copy().items():
    if _name[:2] != '__' and _name.upper() == _name and \
       not _name.startswith('MOD_'):
        if _name.startswith('MOTION_'):
            _motion_names[_value] = _name
        else:
            _key_names[_value] = _name
<|MERGE_RESOLUTION|>--- conflicted
+++ resolved
@@ -60,10 +60,7 @@
         if modifiers & key.MOD_CTRL:
 
 """
-<<<<<<< HEAD
-=======
-
->>>>>>> ecad2e89
+
 from pyglet import compat_platform
 
 
