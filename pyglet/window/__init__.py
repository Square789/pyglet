# ----------------------------------------------------------------------------
# pyglet
# Copyright (c) 2006-2008 Alex Holkner
# Copyright (c) 2008-2019 pyglet contributors
# All rights reserved.
#
# Redistribution and use in source and binary forms, with or without
# modification, are permitted provided that the following conditions
# are met:
#
#  * Redistributions of source code must retain the above copyright
#    notice, this list of conditions and the following disclaimer.
#  * Redistributions in binary form must reproduce the above copyright
#    notice, this list of conditions and the following disclaimer in
#    the documentation and/or other materials provided with the
#    distribution.
#  * Neither the name of pyglet nor the names of its
#    contributors may be used to endorse or promote products
#    derived from this software without specific prior written
#    permission.
#
# THIS SOFTWARE IS PROVIDED BY THE COPYRIGHT HOLDERS AND CONTRIBUTORS
# "AS IS" AND ANY EXPRESS OR IMPLIED WARRANTIES, INCLUDING, BUT NOT
# LIMITED TO, THE IMPLIED WARRANTIES OF MERCHANTABILITY AND FITNESS
# FOR A PARTICULAR PURPOSE ARE DISCLAIMED. IN NO EVENT SHALL THE
# COPYRIGHT OWNER OR CONTRIBUTORS BE LIABLE FOR ANY DIRECT, INDIRECT,
# INCIDENTAL, SPECIAL, EXEMPLARY, OR CONSEQUENTIAL DAMAGES (INCLUDING,
# BUT NOT LIMITED TO, PROCUREMENT OF SUBSTITUTE GOODS OR SERVICES;
# LOSS OF USE, DATA, OR PROFITS; OR BUSINESS INTERRUPTION) HOWEVER
# CAUSED AND ON ANY THEORY OF LIABILITY, WHETHER IN CONTRACT, STRICT
# LIABILITY, OR TORT (INCLUDING NEGLIGENCE OR OTHERWISE) ARISING IN
# ANY WAY OUT OF THE USE OF THIS SOFTWARE, EVEN IF ADVISED OF THE
# POSSIBILITY OF SUCH DAMAGE.
# ----------------------------------------------------------------------------

"""Windowing and user-interface events.

This module allows applications to create and display windows with an
OpenGL context.  Windows can be created with a variety of border styles 
or set fullscreen.

You can register event handlers for keyboard, mouse and window events.
For games and kiosks you can also restrict the input to your windows,
for example disabling users from switching away from the application
with certain key combinations or capturing and hiding the mouse.

Getting started
---------------

Call the Window constructor to create a new window::

    from pyglet.window import Window
    win = Window(width=640, height=480)

Attach your own event handlers::

    @win.event
    def on_key_press(symbol, modifiers):
        # ... handle this event ...

Place drawing code for the window within the `Window.on_draw` event handler::

    @win.event
    def on_draw():
        # ... drawing code ...

Call `pyglet.app.run` to enter the main event loop (by default, this
returns when all open windows are closed)::

    from pyglet import app
    app.run()

Creating a game window
----------------------

Use :py:meth:`~pyglet.window.Window.set_exclusive_mouse` to hide the mouse
cursor and receive relative mouse movement events.  Specify ``fullscreen=True``
as a keyword argument to the :py:class:`~pyglet.window.Window` constructor to
render to the entire screen rather than opening a window::

    win = Window(fullscreen=True)
    win.set_exclusive_mouse()

Working with multiple screens
-----------------------------

By default, fullscreen windows are opened on the primary display (typically
set by the user in their operating system settings).  You can retrieve a list
of attached screens and select one manually if you prefer.  This is useful for
opening a fullscreen window on each screen::

    display = pyglet.canvas.get_display()
    screens = display.get_screens()
    windows = []
    for screen in screens:
        windows.append(window.Window(fullscreen=True, screen=screen))

Specifying a screen has no effect if the window is not fullscreen.

Specifying the OpenGL context properties
----------------------------------------

Each window has its own context which is created when the window is created.
You can specify the properties of the context before it is created
by creating a "template" configuration::

    from pyglet import gl
    # Create template config
    config = gl.Config()
    config.stencil_size = 8
    config.aux_buffers = 4
    # Create a window using this config
    win = window.Window(config=config)

To determine if a given configuration is supported, query the screen (see
above, "Working with multiple screens")::

    configs = screen.get_matching_configs(config)
    if not configs:
        # ... config is not supported
    else:
        win = window.Window(config=configs[0])

"""
from __future__ import division

from builtins import object

from future.utils import with_metaclass

__docformat__ = 'restructuredtext'
__version__ = '$Id$'

import sys
import math

import pyglet
from pyglet import gl
from pyglet.event import EventDispatcher
import pyglet.window.key
import pyglet.window.event

_is_epydoc = hasattr(sys, 'is_epydoc') and sys.is_epydoc


class WindowException(Exception):
    """The root exception for all window-related errors."""
    pass


class NoSuchDisplayException(WindowException):
    """An exception indicating the requested display is not available."""
    pass


class NoSuchConfigException(WindowException):
    """An exception indicating the requested configuration is not
    available."""
    pass


class NoSuchScreenModeException(WindowException):
    """An exception indicating the requested screen resolution could not be
    met."""
    pass


class MouseCursorException(WindowException):
    """The root exception for all mouse cursor-related errors."""
    pass


class MouseCursor(object):
    """An abstract mouse cursor."""

    #: Indicates if the cursor is drawn using OpenGL.  This is True
    #: for all mouse cursors except system cursors.
    drawable = True

    def draw(self, x, y):
        """Abstract render method.

        The cursor should be drawn with the "hot" spot at the given
        coordinates.  The projection is set to the pyglet default (i.e., 
        orthographic in window-space), however no other aspects of the 
        state can be assumed.

        :Parameters:
            `x` : int
                X coordinate of the mouse pointer's hot spot.
            `y` : int
                Y coordinate of the mouse pointer's hot spot.

        """
        pass


class DefaultMouseCursor(MouseCursor):
    """The default mouse cursor set by the operating system."""
    drawable = False


class ImageMouseCursor(MouseCursor):
    """A user-defined mouse cursor created from an image.

    Use this class to create your own mouse cursors and assign them
    to windows.  There are no constraints on the image size or format.
    """
    drawable = True

    def __init__(self, image, hot_x=0, hot_y=0):
        """Create a mouse cursor from an image.

        :Parameters:
            `image` : `pyglet.image.AbstractImage`
                Image to use for the mouse cursor.  It must have a
                valid ``texture`` attribute.
            `hot_x` : int
                X coordinate of the "hot" spot in the image relative to the
                image's anchor.
            `hot_y` : int
                Y coordinate of the "hot" spot in the image, relative to the
                image's anchor.
        """
        self.texture = image.get_texture()
        self.hot_x = hot_x
        self.hot_y = hot_y

    def draw(self, x, y):
        self.texture.blit(x - self.hot_x, y - self.hot_y, 0)


class Projection(object):
    """Abstract OpenGL projection."""

    def set(self, window_width, window_height, viewport_width, viewport_height):
        """Set the OpenGL projection

        Using the passed in Window and viewport sizes,
        set a desired orthographic or perspective projection.

        :Parameters:
            `window_width` : int
                The Window width
            `window_height` : int
                The Window height
            `viewport_width` : int
                The Window internal viewport width.
            `viewport_height` : int
                The Window internal viewport height.
        """
        raise NotImplementedError('abstract')


class Projection2D(Projection):
    """A 2D orthographic projection"""

    def set(self, window_width, window_height, viewport_width, viewport_height):
        width = max(1, window_width)
        height = max(1, window_height)

        gl.glViewport(0, 0, viewport_width, viewport_height)

        sx = 2.0 / width
        sy = 2.0 / height

        projection = (sx,  0.0, 0.0, 0.0,
                      0.0, sy,  0.0, 0.0,
                      0.0, 0.0, 1.0, 0.0,
                      -1., -1., 0.0, 1.0)

        view = (1.0, 0.0, 0.0, 0.0,
                0.0, 1.0, 0.0, 0.0,
                0.0, 0.0, 1.0, 0.0,
                0.0, 0.0, 0.0, 1.0)

        with pyglet.graphics.get_default_group().program.uniform_buffers['WindowBlock'] as window_block:
            window_block.projection = projection
            window_block.view = view


class Projection3D(Projection):
    """A 3D perspective projection"""

    def __init__(self, fov=60, znear=1, zfar=255):
        """Create a 3D projection

        :Parameters:
            `fov` : float
                The field of vision. Defaults to 60.
            `znear` : float
                The near clipping plane. Defaults to 1.
            `zfar` : float
                The far clipping plane. Defaults to 255.
        """
        self.fov = fov
        self.znear = znear
        self.zfar = zfar

    def set(self, window_width, window_height, viewport_width, viewport_height):
        width = max(1, window_width)
        height = max(1, window_height)

        gl.glViewport(0, 0, viewport_width, viewport_height)

        aspect = width/height
        znear = self.znear
        zfar = self.zfar

        xymax = znear * math.tan(self.fov * math.pi / 360)
        ymin = -xymax
        xmin = -xymax

        width = xymax - xmin
        height = xymax - ymin
        depth = zfar - znear
        q = -(zfar + znear) / depth
        qn = -2 * (zfar * znear) / depth

        w = 2 * znear / width
        w = w / aspect
        h = 2 * znear / height
<<<<<<< HEAD

        projection = (w, 0, 0, 0,
                      0, h, 0, 0,
                      0, 0, q, -1,
                      0, 0, qn, 0)

        view = (1.0, 0.0, 0.0, 0.0,
                0.0, 1.0, 0.0, 0.0,
                0.0, 0.0, 1.0, 0.0,
                0.0, 0.0, 0.0, 1.0)

=======

        projection = (w, 0, 0, 0,
                      0, h, 0, 0,
                      0, 0, q, -1,
                      0, 0, qn, 0)

        view = (1.0, 0.0, 0.0, 0.0,
                0.0, 1.0, 0.0, 0.0,
                0.0, 0.0, 1.0, 0.0,
                0.0, 0.0, 0.0, 1.0)

>>>>>>> e48e1b57
        with pyglet.graphics.get_default_group().program.uniform_buffers['WindowBlock'] as window_block:
            window_block.projection = projection
            window_block.view = view


def _PlatformEventHandler(data):
    """Decorator for platform event handlers.  
    
    Apply giving the platform-specific data needed by the window to associate
    the method with an event.  See platform-specific subclasses of this
    decorator for examples.

    The following attributes are set on the function, which is returned
    otherwise unchanged:

    _platform_event
        True
    _platform_event_data
        List of data applied to the function (permitting multiple decorators
        on the same method).
    """
    def _event_wrapper(f):
        f._platform_event = True
        if not hasattr(f, '_platform_event_data'):
            f._platform_event_data = []
        f._platform_event_data.append(data)
        return f

    return _event_wrapper


def _ViewEventHandler(f):
    f._view = True
    return f


class _WindowMetaclass(type):
    """Sets the _platform_event_names class variable on the window
    subclass.
    """

    def __init__(cls, name, bases, dict):
        cls._platform_event_names = set()
        for base in bases:
            if hasattr(base, '_platform_event_names'):
                cls._platform_event_names.update(base._platform_event_names)
        for name, func in dict.items():
            if hasattr(func, '_platform_event'):
                cls._platform_event_names.add(name)
        super(_WindowMetaclass, cls).__init__(name, bases, dict)


class BaseWindow(with_metaclass(_WindowMetaclass, EventDispatcher)):
    """Platform-independent application window.

    A window is a "heavyweight" object occupying operating system resources.
    The "client" or "content" area of a window is filled entirely with
    an OpenGL viewport.  Applications have no access to operating system
    widgets or controls; all rendering must be done via OpenGL.

    Windows may appear as floating regions or can be set to fill an entire
    screen (fullscreen).  When floating, windows may appear borderless or
    decorated with a platform-specific frame (including, for example, the
    title bar, minimize and close buttons, resize handles, and so on).

    While it is possible to set the location of a window, it is recommended
    that applications allow the platform to place it according to local
    conventions.  This will ensure it is not obscured by other windows,
    and appears on an appropriate screen for the user.

    To render into a window, you must first call `switch_to`, to make
    it the current OpenGL context.  If you use only one window in the
    application, there is no need to do this.
    """

    # Filled in by metaclass with the names of all methods on this (sub)class
    # that are platform event handlers.
    _platform_event_names = set()

    #: The default window style.
    WINDOW_STYLE_DEFAULT = None
    #: The window style for pop-up dialogs.
    WINDOW_STYLE_DIALOG = 'dialog'
    #: The window style for tool windows.
    WINDOW_STYLE_TOOL = 'tool'
    #: A window style without any decoration.
    WINDOW_STYLE_BORDERLESS = 'borderless'

    #: The default mouse cursor.
    CURSOR_DEFAULT = None
    #: A crosshair mouse cursor.
    CURSOR_CROSSHAIR = 'crosshair'
    #: A pointing hand mouse cursor.
    CURSOR_HAND = 'hand'
    #: A "help" mouse cursor; typically a question mark and an arrow.
    CURSOR_HELP = 'help'
    #: A mouse cursor indicating that the selected operation is not permitted.
    CURSOR_NO = 'no'
    #: A mouse cursor indicating the element can be resized.
    CURSOR_SIZE = 'size'
    #: A mouse cursor indicating the element can be resized from the top
    #: border.
    CURSOR_SIZE_UP = 'size_up'
    #: A mouse cursor indicating the element can be resized from the
    #: upper-right corner.
    CURSOR_SIZE_UP_RIGHT = 'size_up_right'
    #: A mouse cursor indicating the element can be resized from the right 
    #: border.
    CURSOR_SIZE_RIGHT = 'size_right'
    #: A mouse cursor indicating the element can be resized from the lower-right
    #: corner.
    CURSOR_SIZE_DOWN_RIGHT = 'size_down_right'
    #: A mouse cursor indicating the element can be resized from the bottom 
    #: border.
    CURSOR_SIZE_DOWN = 'size_down'
    #: A mouse cursor indicating the element can be resized from the lower-left
    #: corner.
    CURSOR_SIZE_DOWN_LEFT = 'size_down_left'
    #: A mouse cursor indicating the element can be resized from the left 
    #: border.
    CURSOR_SIZE_LEFT = 'size_left'
    #: A mouse cursor indicating the element can be resized from the upper-left
    #: corner.
    CURSOR_SIZE_UP_LEFT = 'size_up_left'
    #: A mouse cursor indicating the element can be resized vertically.
    CURSOR_SIZE_UP_DOWN = 'size_up_down'
    #: A mouse cursor indicating the element can be resized horizontally.
    CURSOR_SIZE_LEFT_RIGHT = 'size_left_right'
    #: A text input mouse cursor (I-beam).
    CURSOR_TEXT = 'text'
    #: A "wait" mouse cursor; typically an hourglass or watch.
    CURSOR_WAIT = 'wait'
    #: The "wait" mouse cursor combined with an arrow.
    CURSOR_WAIT_ARROW = 'wait_arrow'

    #: True if the user has attempted to close the window.
    #:
    #: :deprecated: Windows are closed immediately by the default
    #:      :py:meth:`~pyglet.window.Window.on_close` handler when `pyglet.app.event_loop` is being
    #:      used.
    has_exit = False

    #: Window display contents validity.  The :py:mod:`pyglet.app` event loop
    #: examines every window each iteration and only dispatches the :py:meth:`~pyglet.window.Window.on_draw`
    #: event to windows that have `invalid` set.  By default, windows always
    #: have `invalid` set to ``True``.
    #:
    #: You can prevent redundant redraws by setting this variable to ``False``
    #: in the window's :py:meth:`~pyglet.window.Window.on_draw` handler, and setting it to True again in
    #: response to any events that actually do require a window contents
    #: update.
    #:
    #: :type: bool
    #: :type: bool
    #: .. versionadded:: 1.1
    invalid = True

    #: Legacy invalidation flag introduced in pyglet 1.2: set by all event
    #: dispatches that go to non-empty handlers.  The default 1.2 event loop
    #: will therefore redraw after any handled event or scheduled function.
    _legacy_invalid = True

    # Instance variables accessible only via properties

    _width = None
    _height = None
    _caption = None
    _resizable = False
    _style = WINDOW_STYLE_DEFAULT
    _fullscreen = False
    _visible = False
    _vsync = False
    _screen = None
    _config = None
    _context = None
    _projection = Projection2D()

    # Used to restore window size and position after fullscreen
    _windowed_size = None
    _windowed_location = None

    # Subclasses should update these after relevant events
    _mouse_cursor = DefaultMouseCursor()
    _mouse_x = 0
    _mouse_y = 0
    _mouse_visible = True
    _mouse_exclusive = False
    _mouse_in_window = False

    _event_queue = None
    _enable_event_queue = True     # overridden by EventLoop.
    _allow_dispatch_event = False  # controlled by dispatch_events stack frame

    # Class attributes

    _default_width = 640
    _default_height = 480

    def __init__(self,
                 width=None,
                 height=None,
                 caption=None,
                 resizable=False,
                 style=WINDOW_STYLE_DEFAULT,
                 fullscreen=False,
                 visible=True,
                 vsync=True,
                 display=None,
                 screen=None,
                 config=None,
                 context=None,
                 mode=None):
        """Create a window.

        All parameters are optional, and reasonable defaults are assumed
        where they are not specified.

        The `display`, `screen`, `config` and `context` parameters form
        a hierarchy of control: there is no need to specify more than 
        one of these.  For example, if you specify `screen` the `display`
        will be inferred, and a default `config` and `context` will be
        created.

        `config` is a special case; it can be a template created by the
        user specifying the attributes desired, or it can be a complete
        `config` as returned from `Screen.get_matching_configs` or similar.

        The context will be active as soon as the window is created, as if
        `switch_to` was just called.

        :Parameters:
            `width` : int
                Width of the window, in pixels.  Defaults to 640, or the
                screen width if `fullscreen` is True.
            `height` : int
                Height of the window, in pixels.  Defaults to 480, or the
                screen height if `fullscreen` is True.
            `caption` : str or unicode
                Initial caption (title) of the window.  Defaults to
                ``sys.argv[0]``.
            `resizable` : bool
                If True, the window will be resizable.  Defaults to False.
            `style` : int
                One of the ``WINDOW_STYLE_*`` constants specifying the
                border style of the window.
            `fullscreen` : bool
                If True, the window will cover the entire screen rather
                than floating.  Defaults to False.
            `visible` : bool
                Determines if the window is visible immediately after
                creation.  Defaults to True.  Set this to False if you
                would like to change attributes of the window before
                having it appear to the user.
            `vsync` : bool
                If True, buffer flips are synchronised to the primary screen's
                vertical retrace, eliminating flicker.
            `display` : `Display`
                The display device to use.  Useful only under X11.
            `screen` : `Screen`
                The screen to use, if in fullscreen.
            `config` : `pyglet.gl.Config`
                Either a template from which to create a complete config,
                or a complete config.
            `context` : `pyglet.gl.Context`
                The context to attach to this window.  The context must
                not already be attached to another window.
            `mode` : `ScreenMode`
                The screen will be switched to this mode if `fullscreen` is
                True.  If None, an appropriate mode is selected to accomodate
                `width` and `height.`

        """
        EventDispatcher.__init__(self)
        self._event_queue = []

        if not display:
            display = pyglet.canvas.get_display()

        if not screen:
            screen = display.get_default_screen()

        if not config:
            for template_config in [
                gl.Config(double_buffer=True, depth_size=24, major_version=3, minor_version=3),
                gl.Config(double_buffer=True, depth_size=16, major_version=3, minor_version=3),
                None]:
                try:
                    config = screen.get_best_config(template_config)
                    break
                except NoSuchConfigException:
                    pass
            if not config:
                raise NoSuchConfigException('No standard config is available.')

        if not config.is_complete():
            config = screen.get_best_config(config)

        if not context:
            context = config.create_context(gl.current_context)

        # Set these in reverse order to above, to ensure we get user preference
        self._context = context
        self._config = self._context.config
        # XXX deprecate config's being screen-specific
        if hasattr(self._config, 'screen'):
            self._screen = self._config.screen
        else:
            self._screen = screen
        self._display = self._screen.display

        if fullscreen:
            if width is None and height is None:
                self._windowed_size = self._default_width, self._default_height
            width, height = self._set_fullscreen_mode(mode, width, height)
            if not self._windowed_size:
                self._windowed_size = width, height
        else:
            if width is None:
                width = self._default_width
            if height is None:
                height = self._default_height

        self._width = width
        self._height = height
        self._resizable = resizable
        self._fullscreen = fullscreen
        self._style = style
        if pyglet.options['vsync'] is not None:
            self._vsync = pyglet.options['vsync']
        else:
            self._vsync = vsync

        if caption is None:
            caption = sys.argv[0]
            # PYTHON2 - Remove this decode hack for unicode support:
            if hasattr(caption, "decode"):
                try:
                    caption = caption.decode("utf8")
                except UnicodeDecodeError:
                    caption = "pyglet"
        self._caption = caption

        from pyglet import app
        app.windows.add(self)
        self._create()

        self.switch_to()
        if visible:
            self.set_visible(True)
            self.activate()

    def __del__(self):
        # Always try to clean up the window when it is dereferenced.
        # Makes sure there are no dangling pointers or memory leaks.
        # If the window is already closed, pass silently.
        try:
            self.close()
        except:  # XXX  Avoid a NoneType error if already closed.
            pass

    def __repr__(self):
        return '%s(width=%d, height=%d)' % (self.__class__.__name__, self.width, self.height)

    def _create(self):
        raise NotImplementedError('abstract')

    def _recreate(self, changes):
        """Recreate the window with current attributes.

        :Parameters:
            `changes` : list of str
                List of attribute names that were changed since the last
                `_create` or `_recreate`.  For example, ``['fullscreen']``
                is given if the window is to be toggled to or from fullscreen. 
        """
        raise NotImplementedError('abstract')

    def flip(self):
        """Swap the OpenGL front and back buffers.

        Call this method on a double-buffered window to update the
        visible display with the back buffer.  The contents of the back buffer
        is undefined after this operation.

        Windows are double-buffered by default.  This method is called
        automatically by `EventLoop` after the :py:meth:`~pyglet.window.Window.on_draw` event.
        """
        raise NotImplementedError('abstract')

    def switch_to(self):
        """Make this window the current OpenGL rendering context.

        Only one OpenGL context can be active at a time.  This method sets
        the current window's context to be current.  You should use this
        method in preference to `pyglet.gl.Context.set_current`, as it may
        perform additional initialisation functions.
        """
        raise NotImplementedError('abstract')

    def set_fullscreen(self, fullscreen=True, screen=None, mode=None,
                       width=None, height=None):
        """Toggle to or from fullscreen.

        After toggling fullscreen, the GL context should have retained its
        state and objects, however the buffers will need to be cleared and
        redrawn.

        If `width` and `height` are specified and `fullscreen` is True, the
        screen may be switched to a different resolution that most closely
        matches the given size.  If the resolution doesn't match exactly,
        a higher resolution is selected and the window will be centered
        within a black border covering the rest of the screen.

        :Parameters:
            `fullscreen` : bool
                True if the window should be made fullscreen, False if it
                should be windowed.
            `screen` : Screen
                If not None and fullscreen is True, the window is moved to the
                given screen.  The screen must belong to the same display as
                the window.
            `mode` : `ScreenMode`
                The screen will be switched to the given mode.  The mode must
                have been obtained by enumerating `Screen.get_modes`.  If
                None, an appropriate mode will be selected from the given
                `width` and `height`.
            `width` : int
                Optional width of the window.  If unspecified, defaults to the
                previous window size when windowed, or the screen size if
                fullscreen.

                .. versionadded:: 1.2
            `height` : int
                Optional height of the window.  If unspecified, defaults to
                the previous window size when windowed, or the screen size if
                fullscreen.

                .. versionadded:: 1.2
        """
        if (fullscreen == self._fullscreen and
            (screen is None or screen is self._screen) and
            (width is None or width == self._width) and
            (height is None or height == self._height)):
            return

        if not self._fullscreen:
            # Save windowed size
            self._windowed_size = self.get_size()
            self._windowed_location = self.get_location()

        if fullscreen and screen is not None:
            assert screen.display is self.display
            self._screen = screen

        self._fullscreen = fullscreen
        if self._fullscreen:
            self._width, self._height = self._set_fullscreen_mode(mode, width, height)
        else:
            self.screen.restore_mode()

            self._width, self._height = self._windowed_size
            if width is not None:
                self._width = width
            if height is not None:
                self._height = height

        self._recreate(['fullscreen'])

        if not self._fullscreen and self._windowed_location:
            # Restore windowed location.
            self.set_location(*self._windowed_location)

    def _set_fullscreen_mode(self, mode, width, height):
        if mode is not None:
            self.screen.set_mode(mode)
            if width is None:
                width = self.screen.width
            if height is None:
                height = self.screen.height
        elif width is not None or height is not None:
            if width is None:
                width = 0
            if height is None:
                height = 0
            mode = self.screen.get_closest_mode(width, height)
            if mode is not None:
                self.screen.set_mode(mode)
            elif self.screen.get_modes():
                # Only raise exception if mode switching is at all possible.
                raise NoSuchScreenModeException('No mode matching %dx%d' % (width, height))
        else:
            width = self.screen.width
            height = self.screen.height
        return width, height

    def on_resize(self, width, height):
        """A default resize event handler.

        This default handler updates the GL viewport to cover the entire
        window and sets the ``GL_PROJECTION`` matrix to be orthogonal in
        window space.  The bottom-left corner is (0, 0) and the top-right
        corner is the width and height of the window in pixels.

        Override this event handler with your own to create another
        projection, for example in perspective.
        """
        viewport_width, viewport_height = self.get_viewport_size()
        self._projection.set(width, height, viewport_width, viewport_height)

    def on_close(self):
        """Default on_close handler."""
        self.has_exit = True
        from pyglet import app
        if app.event_loop.is_running:
            self.close()

    def on_key_press(self, symbol, modifiers):
        """Default on_key_press handler."""
        if symbol == key.ESCAPE and not (modifiers & ~(key.MOD_NUMLOCK |
                                                       key.MOD_CAPSLOCK |
                                                       key.MOD_SCROLLLOCK)):
            self.dispatch_event('on_close')

    def close(self):
        """Close the window.

        After closing the window, the GL context will be invalid.  The
        window instance cannot be reused once closed (see also `set_visible`).

        The `pyglet.app.EventLoop.on_window_close` event is dispatched on
        `pyglet.app.event_loop` when this method is called.
        """
        from pyglet import app
        if not self._context:
            return
        app.windows.remove(self)
        self._context.destroy()
        self._config = None
        self._context = None
        if app.event_loop:
            app.event_loop.dispatch_event('on_window_close', self)
        self._event_queue = []

    def draw_mouse_cursor(self):
        """Draw the custom mouse cursor.

        If the current mouse cursor has ``drawable`` set, this method
        is called before the buffers are flipped to render it.

        There is little need to override this method; instead, subclass
        :py:class:`MouseCursor` and provide your own
        :py:meth:`~MouseCursor.draw` method.
        """
        # Draw mouse cursor if set and visible.

        if self._mouse_cursor.drawable and self._mouse_visible and self._mouse_in_window:
            # TODO: consider projection differences
            self._mouse_cursor.draw(self._mouse_x, self._mouse_y)

    # These properties provide read-only access to instance variables.
    @property
    def caption(self):
        """The window caption (title).  Read-only.

        :type: str
        """
        return self._caption

    @property
    def resizeable(self):
        """True if the window is resizable.  Read-only.

        :type: bool
        """
        return self._resizable

    @property
    def style(self):
        """The window style; one of the ``WINDOW_STYLE_*`` constants.
        Read-only.

        :type: int
        """
        return self._style

    @property
    def fullscreen(self):
        """True if the window is currently fullscreen.  Read-only.

        :type: bool
        """
        return self._fullscreen

    @property
    def visible(self):
        """True if the window is currently visible.  Read-only.

        :type: bool
        """
        return self._visible

    @property
    def vsync(self):
        """True if buffer flips are synchronised to the screen's vertical
        retrace.  Read-only.

        :type: bool
        """
        return self._vsync

    @property
    def display(self):
        """The display this window belongs to.  Read-only.

        :type: :py:class:`Display`
        """
        return self._display

    @property
    def screen(self):
        """The screen this window is fullscreen in.  Read-only.

        :type: :py:class:`Screen`
        """
        return self._screen

    @property
    def config(self):
        """A GL config describing the context of this window.  Read-only.

        :type: :py:class:`pyglet.gl.Config`
        """
        return self._config

    @property
    def context(self):
        """The OpenGL context attached to this window.  Read-only.

        :type: :py:class:`pyglet.gl.Context`
        """
        return self._context

    # These are the only properties that can be set
    @property
    def width(self):
        """The width of the window, in pixels.  Read-write.

        :type: int
        """
        return self.get_size()[0]

    @width.setter
    def width(self, new_width):
        self.set_size(new_width, self.height)

    @property
    def height(self):
        """The height of the window, in pixels.  Read-write.

        :type: int
        """
        return self.get_size()[1]

    @height.setter
    def height(self, new_height):
        self.set_size(self.width, new_height)

    @property
    def projection(self):
        """The OpenGL window projection. Read-write.

        The default window projection is orthographic (2D), but can
        be changed to a 3D or custom projection. Custom projections
        should subclass :py:class:`pyglet.window.Projection`. Two
        default projection classes are also provided, as
        :py:class:`pyglet.window.Projection3D` and
        :py:class:`pyglet.window.Projection3D`.

        :type: :py:class:`pyglet.window.Projection`
        """
        return self._projection

    @projection.setter
    def projection(self, projection):
        assert isinstance(projection, Projection)
        self._projection = projection
        self._projection.set(self._width, self._height, *self.get_viewport_size())

    def set_caption(self, caption):
        """Set the window's caption.

        The caption appears in the titlebar of the window, if it has one,
        and in the taskbar on Windows and many X11 window managers.

        :Parameters:
            `caption` : str or unicode
                The caption to set.

        """
        raise NotImplementedError('abstract')

    def set_minimum_size(self, width, height):
        """Set the minimum size of the window.

        Once set, the user will not be able to resize the window smaller
        than the given dimensions.  There is no way to remove the
        minimum size constraint on a window (but you could set it to 0,0).

        The behaviour is undefined if the minimum size is set larger than
        the current size of the window.

        The window size does not include the border or title bar.

        :Parameters:
            `width` : int
                Minimum width of the window, in pixels.
            `height` : int
                Minimum height of the window, in pixels.

        """
        raise NotImplementedError('abstract')

    def set_maximum_size(self, width, height):
        """Set the maximum size of the window.

        Once set, the user will not be able to resize the window larger
        than the given dimensions.  There is no way to remove the
        maximum size constraint on a window (but you could set it to a large
        value).

        The behaviour is undefined if the maximum size is set smaller than
        the current size of the window.

        The window size does not include the border or title bar.

        :Parameters:
            `width` : int
                Maximum width of the window, in pixels.
            `height` : int
                Maximum height of the window, in pixels.

        """
        raise NotImplementedError('abstract')

    def set_size(self, width, height):
        """Resize the window.
        
        The behaviour is undefined if the window is not resizable, or if
        it is currently fullscreen.

        The window size does not include the border or title bar.

        :Parameters:
            `width` : int
                New width of the window, in pixels.
            `height` : int
                New height of the window, in pixels.

        """
        raise NotImplementedError('abstract')

    def get_size(self):
        """Return the current size of the window.

        The window size does not include the border or title bar.

        :rtype: (int, int)
        :return: The width and height of the window, in pixels.
        """
        raise NotImplementedError('abstract')

    def get_viewport_size(self):
        """Return the size in actual pixels of the Window viewport.

        When using HiDPI screens, the actual number of physical pixels
        used to render can be higher than that of the Window size
        requested. Each virtual pixel can be made up of multiple actual
        pixels in the hardware. For some operations, such as changing
        the OpenGL viewport with glViewport, this method should be used
        instead of `Window.get_size()` to query the maximum Window
        viewport size.

        :rtype: (int, int)
        :return: The width and height of the Window viewport, in pixels.
        """
        return self.get_size()

    def set_location(self, x, y):
        """Set the position of the window.

        :Parameters:
            `x` : int
                Distance of the left edge of the window from the left edge
                of the virtual desktop, in pixels.
            `y` : int
                Distance of the top edge of the window from the top edge of
                the virtual desktop, in pixels.

        """
        raise NotImplementedError('abstract')

    def get_location(self):
        """Return the current position of the window.

        :rtype: (int, int)
        :return: The distances of the left and top edges from their respective
            edges on the virtual desktop, in pixels.
        """
        raise NotImplementedError('abstract')

    def activate(self):
        """Attempt to restore keyboard focus to the window.

        Depending on the window manager or operating system, this may not
        be successful.  For example, on Windows XP an application is not
        allowed to "steal" focus from another application.  Instead, the
        window's taskbar icon will flash, indicating it requires attention.
        """
        raise NotImplementedError('abstract')

    def set_visible(self, visible=True):
        """Show or hide the window.

        :Parameters:
            `visible` : bool
                If True, the window will be shown; otherwise it will be
                hidden.

        """
        raise NotImplementedError('abstract')

    def minimize(self):
        """Minimize the window.
        """
        raise NotImplementedError('abstract')

    def maximize(self):
        """Maximize the window.

        The behaviour of this method is somewhat dependent on the user's
        display setup.  On a multi-monitor system, the window may maximize
        to either a single screen or the entire virtual desktop.
        """
        raise NotImplementedError('abstract')

    def set_vsync(self, vsync):
        """Enable or disable vertical sync control.

        When enabled, this option ensures flips from the back to the front
        buffer are performed only during the vertical retrace period of the
        primary display.  This can prevent "tearing" or flickering when
        the buffer is updated in the middle of a video scan.

        Note that LCD monitors have an analogous time in which they are not
        reading from the video buffer; while it does not correspond to
        a vertical retrace it has the same effect.

        Also note that with multi-monitor systems the secondary monitor
        cannot be synchronised to, so tearing and flicker cannot be avoided
        when the window is positioned outside of the primary display.

        :Parameters:
            `vsync` : bool
                If True, vsync is enabled, otherwise it is disabled.

        """
        raise NotImplementedError('abstract')

    def set_mouse_visible(self, visible=True):
        """Show or hide the mouse cursor.

        The mouse cursor will only be hidden while it is positioned within
        this window.  Mouse events will still be processed as usual.

        :Parameters:
            `visible` : bool
                If True, the mouse cursor will be visible, otherwise it
                will be hidden.

        """
        self._mouse_visible = visible
        self.set_mouse_platform_visible()

    def set_mouse_platform_visible(self, platform_visible=None):
        """Set the platform-drawn mouse cursor visibility.  This is called
        automatically after changing the mouse cursor or exclusive mode.

        Applications should not normally need to call this method, see
        `set_mouse_visible` instead.

        :Parameters:
            `platform_visible` : bool or None
                If None, sets platform visibility to the required visibility
                for the current exclusive mode and cursor type.  Otherwise,
                a bool value will override and force a visibility.

        """
        raise NotImplementedError()

    def set_mouse_cursor(self, cursor=None):
        """Change the appearance of the mouse cursor.

        The appearance of the mouse cursor is only changed while it is
        within this window.

        :Parameters:
            `cursor` : `MouseCursor`
                The cursor to set, or None to restore the default cursor.

        """
        if cursor is None:
            cursor = DefaultMouseCursor()
        self._mouse_cursor = cursor
        self.set_mouse_platform_visible()

    def set_exclusive_mouse(self, exclusive=True):
        """Hide the mouse cursor and direct all mouse events to this
        window.

        When enabled, this feature prevents the mouse leaving the window.  It
        is useful for certain styles of games that require complete control of
        the mouse.  The position of the mouse as reported in subsequent events
        is meaningless when exclusive mouse is enabled; you should only use
        the relative motion parameters ``dx`` and ``dy``.

        :Parameters:
            `exclusive` : bool
                If True, exclusive mouse is enabled, otherwise it is disabled.

        """
        raise NotImplementedError('abstract')

    def set_exclusive_keyboard(self, exclusive=True):
        """Prevent the user from switching away from this window using
        keyboard accelerators.

        When enabled, this feature disables certain operating-system specific
        key combinations such as Alt+Tab (Command+Tab on OS X).  This can be
        useful in certain kiosk applications, it should be avoided in general
        applications or games.

        :Parameters:
            `exclusive` : bool
                If True, exclusive keyboard is enabled, otherwise it is
                disabled.

        """
        raise NotImplementedError('abstract')

    def get_system_mouse_cursor(self, name):
        """Obtain a system mouse cursor.

        Use `set_mouse_cursor` to make the cursor returned by this method
        active.  The names accepted by this method are the ``CURSOR_*``
        constants defined on this class.

        :Parameters:
            `name` : str
                Name describing the mouse cursor to return.  For example,
                ``CURSOR_WAIT``, ``CURSOR_HELP``, etc.

        :rtype: `MouseCursor`
        :return: A mouse cursor which can be used with `set_mouse_cursor`.
        """
        raise NotImplementedError()

    def set_icon(self, *images):
        """Set the window icon.

        If multiple images are provided, one with an appropriate size 
        will be selected (if the correct size is not provided, the image
        will be scaled).

        Useful sizes to provide are 16x16, 32x32, 64x64 (Mac only) and
        128x128 (Mac only).

        :Parameters:
            `images` : sequence of `pyglet.image.AbstractImage`
                List of images to use for the window icon.
        
        """
        pass

    @staticmethod
    def clear():
        """Clear the window.

        This is a convenience method for clearing the color and depth
        buffer.  The window must be the active context (see `switch_to`).
        """
        gl.glClear(gl.GL_COLOR_BUFFER_BIT | gl.GL_DEPTH_BUFFER_BIT)

    def dispatch_event(self, *args):
        if not self._enable_event_queue or self._allow_dispatch_event:
            if EventDispatcher.dispatch_event(self, *args) != False:
                self._legacy_invalid = True
        else:
            self._event_queue.append(args)

    def dispatch_events(self):
        """Poll the operating system event queue for new events and call
        attached event handlers.

        This method is provided for legacy applications targeting pyglet 1.0,
        and advanced applications that must integrate their event loop
        into another framework.

        Typical applications should use `pyglet.app.run`.
        """
        raise NotImplementedError('abstract')

    # If documenting, show the event methods.  Otherwise, leave them out
    # as they are not really methods.
    if _is_epydoc:
        def on_key_press(symbol, modifiers):
            """A key on the keyboard was pressed (and held down).

            In pyglet 1.0 the default handler sets `has_exit` to ``True`` if
            the ``ESC`` key is pressed.

            In pyglet 1.1 the default handler dispatches the :py:meth:`~pyglet.window.Window.on_close`
            event if the ``ESC`` key is pressed.

            :Parameters:
                `symbol` : int
                    The key symbol pressed.
                `modifiers` : int
                    Bitwise combination of the key modifiers active.
            
            :event:
            """

        def on_key_release(symbol, modifiers):
            """A key on the keyboard was released.

            :Parameters:
                `symbol` : int
                    The key symbol pressed.
                `modifiers` : int
                    Bitwise combination of the key modifiers active.

            :event:
            """

        def on_text(text):
            """The user input some text.

            Typically this is called after :py:meth:`~pyglet.window.Window.on_key_press` and before
            :py:meth:`~pyglet.window.Window.on_key_release`, but may also be called multiple times if the key
            is held down (key repeating); or called without key presses if
            another input method was used (e.g., a pen input).

            You should always use this method for interpreting text, as the
            key symbols often have complex mappings to their unicode
            representation which this event takes care of.

            :Parameters:
                `text` : unicode
                    The text entered by the user.

            :event:
            """

        def on_text_motion(motion):
            """The user moved the text input cursor.

            Typically this is called after :py:meth:`~pyglet.window.Window.on_key_press` and before
            :py:meth:`~pyglet.window.Window.on_key_release`, but may also be called multiple times if the key
            is help down (key repeating).

            You should always use this method for moving the text input cursor
            (caret), as different platforms have different default keyboard
            mappings, and key repeats are handled correctly.

            The values that `motion` can take are defined in
            :py:mod:`pyglet.window.key`:

            * MOTION_UP
            * MOTION_RIGHT
            * MOTION_DOWN
            * MOTION_LEFT
            * MOTION_NEXT_WORD
            * MOTION_PREVIOUS_WORD
            * MOTION_BEGINNING_OF_LINE
            * MOTION_END_OF_LINE
            * MOTION_NEXT_PAGE
            * MOTION_PREVIOUS_PAGE
            * MOTION_BEGINNING_OF_FILE
            * MOTION_END_OF_FILE
            * MOTION_BACKSPACE
            * MOTION_DELETE

            :Parameters:
                `motion` : int
                    The direction of motion; see remarks.

            :event:
            """

        def on_text_motion_select(motion):
            """The user moved the text input cursor while extending the
            selection.

            Typically this is called after :py:meth:`~pyglet.window.Window.on_key_press` and before
            :py:meth:`~pyglet.window.Window.on_key_release`, but may also be called multiple times if the key
            is help down (key repeating).

            You should always use this method for responding to text selection
            events rather than the raw :py:meth:`~pyglet.window.Window.on_key_press`, as different platforms
            have different default keyboard mappings, and key repeats are
            handled correctly.

            The values that `motion` can take are defined in :py:mod:`pyglet.window.key`:

            * MOTION_UP
            * MOTION_RIGHT
            * MOTION_DOWN
            * MOTION_LEFT
            * MOTION_NEXT_WORD
            * MOTION_PREVIOUS_WORD
            * MOTION_BEGINNING_OF_LINE
            * MOTION_END_OF_LINE
            * MOTION_NEXT_PAGE
            * MOTION_PREVIOUS_PAGE
            * MOTION_BEGINNING_OF_FILE
            * MOTION_END_OF_FILE

            :Parameters:
                `motion` : int
                    The direction of selection motion; see remarks.

            :event:
            """

        def on_mouse_motion(x, y, dx, dy):
            """The mouse was moved with no buttons held down.

            :Parameters:
                `x` : int
                    Distance in pixels from the left edge of the window.
                `y` : int
                    Distance in pixels from the bottom edge of the window.
                `dx` : int
                    Relative X position from the previous mouse position.
                `dy` : int
                    Relative Y position from the previous mouse position.

            :event:
            """

        def on_mouse_drag(x, y, dx, dy, buttons, modifiers):
            """The mouse was moved with one or more mouse buttons pressed.

            This event will continue to be fired even if the mouse leaves
            the window, so long as the drag buttons are continuously held down.

            :Parameters:
                `x` : int
                    Distance in pixels from the left edge of the window.
                `y` : int
                    Distance in pixels from the bottom edge of the window.
                `dx` : int
                    Relative X position from the previous mouse position.
                `dy` : int
                    Relative Y position from the previous mouse position.
                `buttons` : int
                    Bitwise combination of the mouse buttons currently pressed.
                `modifiers` : int
                    Bitwise combination of any keyboard modifiers currently
                    active.

            :event:
            """

        def on_mouse_press(x, y, button, modifiers):
            """A mouse button was pressed (and held down).

            :Parameters:
                `x` : int
                    Distance in pixels from the left edge of the window.
                `y` : int
                    Distance in pixels from the bottom edge of the window.
                `button` : int
                    The mouse button that was pressed.
                `modifiers` : int
                    Bitwise combination of any keyboard modifiers currently
                    active.
                
            :event:
            """

        def on_mouse_release(x, y, button, modifiers):
            """A mouse button was released.

            :Parameters:
                `x` : int
                    Distance in pixels from the left edge of the window.
                `y` : int
                    Distance in pixels from the bottom edge of the window.
                `button` : int
                    The mouse button that was released.
                `modifiers` : int
                    Bitwise combination of any keyboard modifiers currently
                    active.

            :event:
            """

        def on_mouse_scroll(x, y, scroll_x, scroll_y):
            """The mouse wheel was scrolled.

            Note that most mice have only a vertical scroll wheel, so
            `scroll_x` is usually 0.  An exception to this is the Apple Mighty
            Mouse, which has a mouse ball in place of the wheel which allows
            both `scroll_x` and `scroll_y` movement.

            :Parameters:
                `x` : int
                    Distance in pixels from the left edge of the window.
                `y` : int
                    Distance in pixels from the bottom edge of the window.
                `scroll_x` : int
                    Number of "clicks" towards the right (left if negative).
                `scroll_y` : int
                    Number of "clicks" upwards (downwards if negative).

            :event:
            """

        def on_close():
            """The user attempted to close the window.

            This event can be triggered by clicking on the "X" control box in
            the window title bar, or by some other platform-dependent manner.

            The default handler sets `has_exit` to ``True``.  In pyglet 1.1, if
            `pyglet.app.event_loop` is being used, `close` is also called,
            closing the window immediately.

            :event:
            """

        def on_mouse_enter(x, y):
            """The mouse was moved into the window.

            This event will not be triggered if the mouse is currently being
            dragged.

            :Parameters:
                `x` : int
                    Distance in pixels from the left edge of the window.
                `y` : int
                    Distance in pixels from the bottom edge of the window.

            :event:
            """

        def on_mouse_leave(x, y):
            """The mouse was moved outside of the window.

            This event will not be triggered if the mouse is currently being
            dragged.  Note that the coordinates of the mouse pointer will be
            outside of the window rectangle.

            :Parameters:
                `x` : int
                    Distance in pixels from the left edge of the window.
                `y` : int
                    Distance in pixels from the bottom edge of the window.

            :event:
            """

        def on_expose():
            """A portion of the window needs to be redrawn.

            This event is triggered when the window first appears, and any time
            the contents of the window is invalidated due to another window
            obscuring it.

            There is no way to determine which portion of the window needs
            redrawing.  Note that the use of this method is becoming
            increasingly uncommon, as newer window managers composite windows
            automatically and keep a backing store of the window contents.

            :event:
            """

        def on_resize(width, height):
            """The window was resized.

            The window will have the GL context when this event is dispatched;
            there is no need to call `switch_to` in this handler.

            :Parameters:
                `width` : int
                    The new width of the window, in pixels.
                `height` : int
                    The new height of the window, in pixels.

            :event:
            """

        def on_move(x, y):
            """The window was moved.

            :Parameters:
                `x` : int
                    Distance from the left edge of the screen to the left edge
                    of the window.
                `y` : int
                    Distance from the top edge of the screen to the top edge of
                    the window.  Note that this is one of few methods in pyglet
                    which use a Y-down coordinate system.

            :event:
            """

        def on_activate():
            """The window was activated.

            This event can be triggered by clicking on the title bar, bringing
            it to the foreground; or by some platform-specific method.

            When a window is "active" it has the keyboard focus.

            :event:
            """

        def on_deactivate():
            """The window was deactivated.

            This event can be triggered by clicking on another application
            window.  When a window is deactivated it no longer has the
            keyboard focus.

            :event:
            """

        def on_show():
            """The window was shown.

            This event is triggered when a window is restored after being
            minimised, or after being displayed for the first time.

            :event:
            """

        def on_hide():
            """The window was hidden.

            This event is triggered when a window is minimised or (on Mac OS X)
            hidden by the user.

            :event:
            """

        def on_context_lost():
            """The window's GL context was lost.
            
            When the context is lost no more GL methods can be called until it
            is recreated.  This is a rare event, triggered perhaps by the user
            switching to an incompatible video mode.  When it occurs, an
            application will need to reload all objects (display lists, texture
            objects, shaders) as well as restore the GL state.

            :event:
            """

        def on_context_state_lost():
            """The state of the window's GL context was lost.

            pyglet may sometimes need to recreate the window's GL context if
            the window is moved to another video device, or between fullscreen
            or windowed mode.  In this case it will try to share the objects
            (display lists, texture objects, shaders) between the old and new
            contexts.  If this is possible, only the current state of the GL
            context is lost, and the application should simply restore state.

            :event:
            """

        def on_draw():
            """The window contents must be redrawn.

            The `EventLoop` will dispatch this event when the window
            should be redrawn.  This will happen during idle time after
            any window events and after any scheduled functions were called.

            The window will already have the GL context, so there is no
            need to call `switch_to`.  The window's `flip` method will
            be called after this event, so your event handler should not.

            You should make no assumptions about the window contents when
            this event is triggered; a resize or expose event may have
            invalidated the framebuffer since the last time it was drawn.

            .. versionadded:: 1.1

            :event:
            """


BaseWindow.register_event_type('on_key_press')
BaseWindow.register_event_type('on_key_release')
BaseWindow.register_event_type('on_text')
BaseWindow.register_event_type('on_text_motion')
BaseWindow.register_event_type('on_text_motion_select')
BaseWindow.register_event_type('on_mouse_motion')
BaseWindow.register_event_type('on_mouse_drag')
BaseWindow.register_event_type('on_mouse_press')
BaseWindow.register_event_type('on_mouse_release')
BaseWindow.register_event_type('on_mouse_scroll')
BaseWindow.register_event_type('on_mouse_enter')
BaseWindow.register_event_type('on_mouse_leave')
BaseWindow.register_event_type('on_close')
BaseWindow.register_event_type('on_expose')
BaseWindow.register_event_type('on_resize')
BaseWindow.register_event_type('on_move')
BaseWindow.register_event_type('on_activate')
BaseWindow.register_event_type('on_deactivate')
BaseWindow.register_event_type('on_show')
BaseWindow.register_event_type('on_hide')
BaseWindow.register_event_type('on_context_lost')
BaseWindow.register_event_type('on_context_state_lost')
BaseWindow.register_event_type('on_draw')


class FPSDisplay(object):
    """Display of a window's framerate.

    This is a convenience class to aid in profiling and debugging.  Typical
    usage is to create an `FPSDisplay` for each window, and draw the display
    at the end of the windows' :py:meth:`~pyglet.window.Window.on_draw` event handler::

        window = pyglet.window.Window()
        fps_display = FPSDisplay(window)

        @window.event
        def on_draw():
            # ... perform ordinary window drawing operations ...

            fps_display.draw()

    The style and position of the display can be modified via the :py:func:`~pyglet.text.Label`
    attribute.  Different text can be substituted by overriding the
    `set_fps` method.  The display can be set to update more or less often 
    by setting the `update_period` attribute.

    :Ivariables:
        `label` : Label
            The text label displaying the framerate. 

    """

    #: Time in seconds between updates.
    #:
    #: :type: float
    update_period = 0.25

    def __init__(self, window):
        from time import time
        from pyglet.text import Label
        self.label = Label('', x=10, y=10,
                           font_size=24, bold=True,
                           color=(127, 127, 127, 127))

        self.window = window
        self._window_flip = window.flip
        window.flip = self._hook_flip

        self.time = 0.0
        self.last_time = time()
        self.count = 0

    def update(self):
        """Records a new data point at the current time.  This method
        is called automatically when the window buffer is flipped.
        """
        from time import time
        t = time()
        self.count += 1
        self.time += t - self.last_time
        self.last_time = t

        if self.time >= self.update_period:
            self.set_fps(self.count / self.update_period)
            self.time %= self.update_period
            self.count = 0

    def set_fps(self, fps):
        """Set the label text for the given FPS estimation.

        Called by `update` every `update_period` seconds.

        :Parameters:
            `fps` : float
                Estimated framerate of the window.

        """
        self.label.text = '%.2f' % fps

    def draw(self):
        """Draw the label.
        """
        # TODO: GL3 - ensure projection is correct before/after drawing.
        self.label.draw()

    def _hook_flip(self):
        self.update()
        self._window_flip()


if _is_epydoc:
    # We are building documentation
    Window = BaseWindow
    Window.__name__ = 'Window'
    del BaseWindow

else:
    # Try to determine which platform to use.
    if pyglet.compat_platform == 'darwin':
        from pyglet.window.cocoa import CocoaWindow as Window
    elif pyglet.compat_platform in ('win32', 'cygwin'):
        from pyglet.window.win32 import Win32Window as Window
    else:
        # XXX HACK around circ problem, should be fixed after removal of
        # shadow nonsense
        # pyglet.window = sys.modules[__name__]
        # import key, mouse
<<<<<<< HEAD
=======

        from pyglet.window.xlib import XlibWindow as Window
>>>>>>> e48e1b57

        from pyglet.window.xlib import XlibWindow as Window<|MERGE_RESOLUTION|>--- conflicted
+++ resolved
@@ -320,7 +320,6 @@
         w = 2 * znear / width
         w = w / aspect
         h = 2 * znear / height
-<<<<<<< HEAD
 
         projection = (w, 0, 0, 0,
                       0, h, 0, 0,
@@ -332,19 +331,6 @@
                 0.0, 0.0, 1.0, 0.0,
                 0.0, 0.0, 0.0, 1.0)
 
-=======
-
-        projection = (w, 0, 0, 0,
-                      0, h, 0, 0,
-                      0, 0, q, -1,
-                      0, 0, qn, 0)
-
-        view = (1.0, 0.0, 0.0, 0.0,
-                0.0, 1.0, 0.0, 0.0,
-                0.0, 0.0, 1.0, 0.0,
-                0.0, 0.0, 0.0, 1.0)
-
->>>>>>> e48e1b57
         with pyglet.graphics.get_default_group().program.uniform_buffers['WindowBlock'] as window_block:
             window_block.projection = projection
             window_block.view = view
@@ -498,7 +484,6 @@
     #: update.
     #:
     #: :type: bool
-    #: :type: bool
     #: .. versionadded:: 1.1
     invalid = True
 
@@ -1875,10 +1860,11 @@
         # shadow nonsense
         # pyglet.window = sys.modules[__name__]
         # import key, mouse
-<<<<<<< HEAD
-=======
 
         from pyglet.window.xlib import XlibWindow as Window
->>>>>>> e48e1b57
-
-        from pyglet.window.xlib import XlibWindow as Window+
+# XXX remove
+# Create shadow window. (trickery is for circular import)
+if not _is_epydoc:
+    pyglet.window = sys.modules[__name__]
+    gl._create_shadow_window()