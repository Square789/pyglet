--- conflicted
+++ resolved
@@ -36,22 +36,7 @@
 
 def clamp(num: float, minimum: float, maximum: float) -> float:
     """Clamp a value between a minimum and maximum limit."""
-<<<<<<< HEAD
     return max(min(num, maximum), minimum)
-=======
-    return max(min(num, max_val), min_val)
-
-
-class Vec2:
-    """A two-dimensional vector represented as an X Y coordinate pair."""
-
-    __slots__ = 'x', 'y'
-    __match_args__ = 'x', 'y'
-
-    def __init__(self, x: float = 0.0, y: float = 0.0) -> None:
-        self.x = x
-        self.y = y
->>>>>>> 55b02b16
 
 
 class Vec2(_typing.NamedTuple):
@@ -65,6 +50,8 @@
     """
     x: float = 0.0
     y: float = 0.0
+
+    __match_args__ = 'x', 'y'
 
     def __add__(self, other: Vec2) -> Vec2:
         return Vec2(self.x + other.x, self.y + other.y)
@@ -222,39 +209,8 @@
             # Allow swizzled getting of attrs
             vec_class = {2: Vec2, 3: Vec3, 4: Vec4}.get(len(attrs))
             return vec_class(*(self['xy'.index(c)] for c in attrs))
-<<<<<<< HEAD
         except (ValueError, TypeError):
             raise AttributeError(f"'Vec2' has no attribute: '{attrs}'.")
-=======
-        except Exception:
-            raise AttributeError(
-                f"'{self.__class__.__name__}' object has no attribute '{attrs}'"
-            ) from None
-
-    def __repr__(self) -> str:
-        return f"Vec2({self.x}, {self.y})"
-
-
-class Vec3:
-    """A three-dimensional vector represented as X Y Z coordinates."""
-
-    __slots__ = 'x', 'y', 'z'
-    __match_args__ = 'x', 'y', 'z'
-
-    def __init__(self, x: float = 0.0, y: float = 0.0, z: float = 0.0) -> None:
-        self.x = x
-        self.y = y
-        self.z = z
-
-    def __iter__(self) -> _Iterator[float]:
-        yield self.x
-        yield self.y
-        yield self.z
-
-    @_typing.overload
-    def __getitem__(self, item: int) -> float:
-        ...
->>>>>>> 55b02b16
 
 
 class Vec3(_typing.NamedTuple):
@@ -270,6 +226,8 @@
     y: float = 0.0
     z: float = 0.0
 
+    __match_args__ = 'x', 'y', 'z'
+
     @property
     def mag(self) -> float:
         """The magnitude, or length of the vector.
@@ -397,36 +355,8 @@
             raise AttributeError(f"'Vec3' has no attribute: '{attrs}'.")
 
 
-<<<<<<< HEAD
 class Vec4(_typing.NamedTuple):
     """A four-dimensional vector represented as X Y Z W coordinates.
-=======
-class Vec4:
-    """A four-dimensional vector represented as X Y Z W coordinates."""
-
-    __slots__ = 'x', 'y', 'z', 'w'
-    __match_args__ = 'x', 'y', 'z', 'w'
-
-    def __init__(self, x: float = 0.0, y: float = 0.0, z: float = 0.0, w: float = 0.0) -> None:
-        self.x = x
-        self.y = y
-        self.z = z
-        self.w = w
-
-    def __iter__(self) -> _Iterator[float]:
-        yield self.x
-        yield self.y
-        yield self.z
-        yield self.w
-
-    @_typing.overload
-    def __getitem__(self, item: int) -> float:
-        ...
-
-    @_typing.overload
-    def __getitem__(self, item: slice) -> tuple[float, ...]:
-        ...
->>>>>>> 55b02b16
 
     `Vec4` is an immutable 2D Vector, including most common operators.
     As an immutable type, all operations return a new object.
@@ -439,6 +369,8 @@
     y: float = 0.0
     z: float = 0.0
     w: float = 0.0
+
+    __match_args__ = 'x', 'y', 'z', 'w'
 
     def __add__(self, other: Vec4) -> Vec4:
         return Vec4(self.x + other.x, self.y + other.y, self.z + other.z, self.w + other.w)
